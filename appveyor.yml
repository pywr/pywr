--- conflicted
+++ resolved
@@ -119,14 +119,9 @@
   - "SET PYWR_SOLVER=glpk-edge"
   - "python -m pytest"
 
-<<<<<<< HEAD
-=======
   - "SET PYWR_SOLVER=lpsolve"
   - "python -m pytest"
 
-  - "jupyter nbconvert --to html --execute tests\\notebook.ipynb"
-
->>>>>>> 827e627b
 artifacts:
   - path: dist\*.whl
     name: wheel