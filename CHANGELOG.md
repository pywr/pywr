# Changelog

All issue numbers are relative to https://github.com/pywr/pywr/issues unless otherwise stated.


<<<<<<< HEAD
=======
=======
## v1.17.1

### Miscellaneous

- Release wheels for Python 3.9 (Windows) and Python 3.10 (Linux and Windows).

## v1.17.0

### New Features

- Networks with missing connections will now more reliably raise `ModelStructureError`. (#1025)
- Improve GLPK API (#1021): 
  - GLPK errors are now handled by default by raising `GLPKInternalError`.
  - NaN checks are performed by default.
  - Added runtime option to use "unsafe" API with no error or NaN handling (see new documentation).
  - Added documentation describing error handling changes.
- Improve handling of NaN values in `Storage.current_pc` (i.e. when `max_volume` is zero). 
  - Added a new method `Storage.get_current_pc` to guarantee a finite value. 
- Added `min_output` to `RectifierParameter`

### Miscellaneous

- Documentation improvements:
  - `RiverSplitWithGauge` docstring. (#1030)
  - Added section describing how to use Dataframe checksums. (#1028)
  - Added `ControlCurveParameter` to API docs. (#1027)


## v1.16.1

### Bug Fixes

- Fix internal node names for `PiecewiseLink`. (#1024) 

## v1.16.0

### New Features

- Supply `initial_volume_pc` in `VirtualStorage` and its subclasses. (#1015)
- Add `residual_days` option to `UniformDrawdownProfileParameter`. (#1013)

### Bug Fixes

- Fix a JSON formatting error in the documentation. (#1009)
- Removed a circular import in `pywr.recorders.calibration`. (#1012)

### Miscellaneous

- Removed some older folders related to Travis. (#1016)
- Re-formatted the Python code using the Black formatter and enforced this for future modifications. (#1010)


>>>>>>> 7601dd5c
## v1.15.3

### Bug Fixes

- Fix bug where constraints are not applied between `VirtualStorage` and some complex node types (e.g
`PiecewiseLink` and `AggregatedNode`). Previously models would run and silently ignore constraints
that users might reasonably expect to be applied. Now these models will error until a proper fix
is implemented. See issue #1001 to see details and track progress. (#1002)

## v1.15.2

### Bug Fixes

- Fix bug with `AggregatedParameter.remove()` and `AggregatedIndexParameter.remove()` methods using the
wrong method internally. (#997)

## v1.15.1

### Bug Fixes

- Fix `AnnualTotalFlowRecorder`'s accounting of flow when a timestep ends in the following year. (#992)
- Fix divide by zero errors in `NumpyArrayNodeSuppliedRatioRecorder` and `NumpyArrayNodeCurtailmentRatioRecorder`
when the max flow of the parameter they monitor returned zero. (#993)
- Fix the load method of `FlowDurationCurveDeviationRecorder` to handle scenario data correctly. (#989)

## v1.15.0

### New Features

- Performance improvements for the GLPK solvers. Several new options have been added to the GLPK solvers that
  reduce the number of linear programme updates required each time-step. These options are currently off by default,
  but can be enabled by either passing keyword arguments to the solver instances or via environment variables.
  (#912, #983, #985)
  - Update constant and fixed flows only once during reset (`PYWR_SOLVER_GLPK_FIXED_FLOWS_ONCE=True`)
  - Update constant and fixed costs only once during reset (`PYWR_SOLVER_GLPK_FIXED_COSTS_ONCE=True`)
  - Update constant and fixed aggregated node factors only once during reset (`PYWR_SOLVER_GLPK_FIXED_FACTORS_ONCE=True`)
- Improve memory usage in `DataFrameParameter` when running a subset of the defined scenarios. The parameter now only
  retains the data for the subset of scenarios required for the simulation instead of all scenarios. (#981)
- Update `MonthlyProfileParameter` and `RbfProfileParameter` to allow variable lower and upper bounds to be defined. (#986)

### Bug Fixes

- Fix use of deprecated `np.int` and `np.float` types. (#982)

## v1.14.0

### New Features

- Allow target flow-duration curves to be supplied in an external file for `FlowDurationDeviationRecorder`. (#977)
- Allow only one of upper or lower targets to be specified in `FlowDurationDeviationRecorder`. (#977)

### Bug Fixes

- Fix bug where event recorders were not registered and could not be loaded from JSON. (#976)

## v1.13.1

### Bug Fixes

- Allow loading normalised KDE and `NumpyArrayNormalisedStorageRecorder` recorder from JSON. (#974)

## v1.13.0

### New Features

- Added `LossLink` node. (#960)
- Added `MultiThresholdIndexParameter`. (#969)
- Added two recorders that fit a KDE to time-series of storage volumes. (#970, #971) 
- Added an optional tags dictionary to `Component` for storing user defined metadata. (#968)

### Bug Fixes

- Support loading "area" and "level" attributes as parameters correctly. (#972)

### Miscellaneous

- Added CI support for Python-3.9 on manylinux. (#954)


## v1.12.0

### New Features

- Add additional "activation function" parameters: `BinaryStepParameter`, `RectifierParameter` and `LogisticParameter`. (#965)

## v1.11.0

### New Features

- Refactor node loading into two stages to solve circular loading problems. (#945)
- Add additional `get_all_xxx` methods to core nodes to allow fetching `min_flow`, `max_flow` and `cost`
values for all scenarios simultaneously. (#958)

### Miscellaneous

- Switch to using Openpyxl for reading and writing Excel files (see changes to Pandas v1.2). (#959)
- Dropped support for Python 3.6 following lack of support in upstream libraries (NumPy and Pandas). (#959)

## v1.10.0

### New Features

- Add optional `exclude_months` to `AnnualCountIndexThresholdRecorder`. (#950)
- Update load methods of interpolation parameters so that they accept `interp_kwargs`. (#943)
- Allow `InterpolateVolumeParameter` to use external data. (#926)
- Added `NumpyArrayNodeCostRecorder` to recorder a timeseries of a node's cost attribute. (#932)
- Added `to_dataframe()` method to `AnnualCountIndexThresholdRecorder` and `AnnualTotalFlowRecorder`. (#939)

### Bug Fixes

- Fixed a bug with `RbfProfileParameter` where it did not pass `rbf_kwargs` to the RBF functions. (#946)
- Fixes to save and draw graph functions to improve handling virtual and child nodes. (#938) 

### Documentation

- Updated installation docs. (#931)
- Add missing parameters (`FlowParameter` and `DiscountFactorParameter`) to API docs. (#934)

### Miscellaneous

- Migrate continuous integration system from Travis and Appveyor to Github Actions.  (#948, #951, #952, #953)
- Removed deprecated `PiecewiseLinearControlCurve`. (#947)
- Apply some PEP8 compliance fixes. (#929)
- Remove use of `basestring` which was only needed for Python 2. (#928) 

## v1.9.0

### New Features

- Added `BisectionSearchModel` that performs a bisectional search on a single parameter instead of a 
standard simulation. (#915)
- Allow `AggregatedNode` factors to be time-varying using `Parameter`s. (#919)
- Added `RollingVirtualStorage` node intended for modelling rolling licenses. (#891)
- Added `SeasonalVirtualStorage` node intended for modelling licenses that apply for limited periods. (#923)

### Bug Fixes

- Ensure `RollingMeanFlowNodeRecorder`'s internal memory pointer is reset correctly. (#893)
- Fix a bug where `AggregatedNode` would warn about small factors with any negative value. (#921)
- Fixed `AggreagtedNode` initial volume being incorrectly calculated when its dependent nodes used a proportional
initial volume. (#922)

### Miscellaneous

- Added `NullSolver` that performs no allocation and is intended for debugging purposes. (#924)
- Added a small tolerance for equality checking of fixed bounds in the GLPK solvers. (#925)

## v1.8.0

### New Features

- A change to the behaviour of Storage nodes with parameters for `max_volume`. Such nodes must
now have both `initial_volume` and `initial_volume_pc` specified. This allows using arbitrary parameters
for `max_volume` provided the initial condition is explicitly defined in absolute and percentage terms. (#690)
- Added `DelayNode` and `FlowDelayParameter` to allow emulation of time-of-travel. (#904)
- Added `DiscountFactorParameter`. (#901)
- Added support for optimising days of the year in `RbfProfileParameter`. (#908)
- Added `NumpyArrayDailyProfileParameterRecorder` for recording calculated annual profiles, and
refactored the internal calculations around day of the year. `Timestep` now includes properties
for `dayofyear_index`, `week_index` and `is_leap_year`. (#903)
- Added error logging in `Model`'s `load`, `setup`, `reset` and `finish` methods. Handling of unknown
component types now raises a custom `TypeNotFoundError`. (#896)

### Miscellaneous

- Improvements to API documentation. (#905)

## v1.7.2

### Miscellaneous

- Release to fix packaging mistake in v1.7.1.

## v1.7.1

### Bug Fixes

- Fixed a bug when using `draw_graph` with a dictionary. (#899)
- Fixed a bug when giving non-float values to `RbfProfileParameter`. (#897)
- Improved handling of isolated nodes in `draw_graph` when using JSON data. (#895)

## v1.7.0

### New Features

- Improve Jupyter Notebook graphing functionality. (#868, #885)
- Added `OffsetParameter`. (#874)
- Added `PywrRandomGenerator` for use with the Platypus optimisation library. (#867, #892)
- Added `RbfProfileParameter`. (#873)
- Changed the signature of recorder aggregation functions to better catch exceptions. (#879)

### Bug Fixes

- Removed unreachable code when CSV dataframes. (#880)
- Fixed incorrect parsing of `position` keyword in several nodes. (#884)

### Miscellaneous

- Added `IPython` to install dependencies. (#870)
- Removed optimisation wrapper for `inspyred`. (#878)
- Exposed run statistics to optimisation wrapper. (#877)
- Added optional dependencies for docs and dev installs. (#882)

### Documentation

- Added threshold parameters to API documentation. (#881)
- Corrected `MeanParameterRecorder`'s docstring. (#772)
- Improved docstrings and made consistent argument names for `InterpolatedVolumeParameter` and `InterpolatedFlowParameter`. (#890)

## v1.6.0

### New Features

- `AnnualTotalFlowRecorder` now accepts an optional list of factors to scale the flow by. (#837)
- `NumpyArrayNodeRecorder` now accepts an optional factor (default=1.0) to scale the flow by. (#838, #840)
- Added `UniformDrawdownProfileParameter` (#836)
- Added `ControlCurvePiecewiseInterpolatedParameter` as a more general replacement for `PiecewiseLinearControlCurve`. (#857)
- Added 'count_nonzero' as an aggregation function for recorders. (#866)

### Bug Fixes

- Fix bug draw_graph modifying model data when a data dict is given. (#832)
- Fix the `__init__` method of `BreakLink`. (#850)
- Fix reset of `AbstractNode._prev_flow`. (#855)
- Fix a bug calculating of `AggregatedStorage`'s initial volume in multiple scenarios. (#854)
- Fix resetting of `AnnualVirtualStorage` volume to maximum volume instead of initial volume. (#860)
- Fix cdef type issue in some control curve parameters allowing use with any `AbstractStorage` (instead of just `Storage`). (#861) 
- Fix registering of `ArrayIndexedScenarioParameter` (#863)

### Miscellaneous

- Fixed documentation building on tags. (#831)
- Updated notebook graph drawing to use d3.v5 and removed IE specific code. (#834)
- Add reference to published academic paper. (#846)
- `PiecewiseLinearControlCurve` has been marked as deprecated and will be removed in a future version. (#857) 
- Added examples from the recently published paper. (#852)

## v1.5.0

### New Features

- Added `ScenarioDailyProfileParameter` and `ScenarioWeeklyProfileParameter` to provide different profiles per scenario. (#802)
- Added `TimestepCountIndexParameterRecorder`, `AnnualCountIndexThresholdRecorder` and `AnnualTotalFlowRecorder` (#784)
- Added daily interpolation support to `MonthlyProfileParameter`. (#807)
- Added `__contains__` method to `NamedIterator` and `NodeIterator` (#813) 

### Bug fixes

- Fix resetting progress of `ProgressRecorder` (#816)
- Fix for `draw_graph` issue error when loading model object that has schematic positions (#821)

### Miscellaneous

- Removed `FutureWarning` and `UnicodeWarning` warning filters (#803)
- Refactored `setup.py` to improve build time dependency handling and specifying build arguments (#811)
- Fix deprecated use of `.labels` in the tests (#814) 
- Fix test warning when incrementing timestep by integers (#815)
- Fix duplicated test function names (#818)
- Support Python 3.8 (#796)
- Refactored the GLPK solvers in to a single extension module. (#822)
- Add `.pxd` files to the Pywr's package data so they are distributed. (#824)

### Documentation

- Fixed some warning and deployment issues with the documentation (#771) 
- Add missing new line from code-block sections in `json.rst` (#817)

## v1.4.0

### New Features

- Added support time-steps based on Pandas offsets (#675)
- Added `InterpolatedFlowParameter` (#740)
- Added support for `percentile` and `percentileofscore` aggregation functions (#777)
- Added `PiecewiseIntegralParameter` (#772)
- Added support for including references to Python modules in JSON format (#765)
- Added `CurrentYearThresholdParameter` and `CurrentOrdinalDayThresholdParameter` parameters (#789)

### Bug fixes

- Ensure `comment` key doesn't get passed to Pandas `read_xxx` functions (#788)

### Documentation

- Added some docs for AggregatedNode (#756)

## v1.3.0

### New Features

- Allow use of parameters as values in `ControlCurveInterpolatedParameter` (#750)
- Added `ScenarioWrapper` parameter (#763)

### Bug fixes

- Fix loading PiecewiseLink with parameters from JSON (#749)
- Fixed a bug with `CSVRecorder` not saving volumes correctly (#767)

### Miscellaneous

- Removed `six` as dependency (#745)
- Removed `pywr.__git_hash__` (#752)
- Removed `Blender` node (#757)

## v1.2.0

### New Features

- Support for embedding dataframe data directly in to JSON (#700)
- Added `NumpyArrayAreaRecorder` and refactored storage recorders (#684)
- Added getter for Recorder.agg_func (#719)
- Add `DivisionParameter` and tests (#722)
- Add `FlowParameter` for tracking yesterday's flow (#724)
- Add `InterpolatedQuadratureParameter` (#714)
- Add new array deficit recorders (#729):
  - `NumpyArrayNodeDeficitRecorder` - timeseries of deficit.
  - `NumpyArrayNodeSuppliedRatioRecorder` - timeseries of supply / demand
  - `NumpyArrayNodeCurtailmentRatioRecorder` - timeseries of 1 - supply / demand

### Bug fixes

- Fix a bug with hydropower parameters & recorders not applying efficiency factor (#737)
- Refactor of the code used to load named parameters and recorders to use shared functions (as they are both components) (#720)
- Fix a bug with AggregatedRecorder not returning the instance on load (#723)
- Use `flow` instead of `max_flow` in two_reservoirs test and example (#721)

### Documentation

- Added API documentation for nodes (#668)
- Fix `PiecewiseLink` docstring's ASCII diagram (#668)

### Miscellaneous

- Clean-up various warnings in tests (#695)
- Removed conda-recipe (Pywr is now in conda-forge) (#692)
- Added codecov based coverage reporting (#705)
- Updated test builds to use manylinux2010 to build wheels (#710)
- Updated installation instructions to reflect wheels in Pypi and conda-forge installation.


## v1.1.0

### New features

- New "edge based" GLPK solver. (#672)
- Improved `FlowDurationDeviationRecorder` with JSON support and bug fixes when no scenario is given. (#677)

### Bug fixes

- Replace deprecated calls time time.clock with time.perf_counter. (#683)
- Type optimisation in AggregatedIndexParameter. (#662)

### Documentation 

- Updated documentation: control curves, extending Pywr. (#652)

### Miscellaneous

- Variable renames and clean up for GLPK path solver. (#672)
- Spport for Python 3.7. (#662)
- Updated url in setup.py metadata to GitHub project (#661)
- Additional cython compiler directives (#645)

## v1.0.0

### New features

- Added ratchet support to threshold parameters. (#655)
- Added `ConstantScenarioIndexParameter`. (#654)
- Added support for Platypus and Pygmo optimisation wrappers. Involved a refactor of the existing optimisation support. (#610)
- Added `HydropowerTargetParameter` to specify a flow target from a hydropower target. (#631)
- Renamed `HydroPowerRecorder` to `HydropowerRecorder` (#631)
- Better warning/error messages in `TablesArrayParameter` (#629)
- Allow solver to be defined by the environment variable `PYWR_SOLVER`. (#619)
- Added flow weights to `AggregatedNode`. (#603)
- Added additional labeling functionality to notebook graphing functions. (#612)
- New and improved variable API for Parameters. (#601, #258, #625)

### Bug fixes

- Fix bug setting the area property of `Storage` nodes. (#657)
- Fixed bug with finally clause in the optimisation wrapper. (#649)
- Fix a bug in `AnnualHarmonicSeriesParameter` related to updating the `amplitudes` and `phases` values with `set_double_variables` (#622)

### Miscellaneous

- Refactored several recorders and unified the use of temporal aggregation. This deprecated several keyword arguments in some existing Recorders. See the PR for details. (#635)
- Removed deprecated (Monthly|Daily)ProfileControlCurve. (#640)
- Dropped support for Python 2 and <3.6. Pywr is no longer tested against Python versions earlier than 3.6. (#623)
- Use new `networkx.nodes_with_selfloops` function. (#628)
- `AbstractProfileControlCurveParameter`, `MonthlyProfileControlCurveParameter` and `DailyProfileControlCurveParameter` have been removed after deprecation. (#231, #640)
- Improved documentation. (#616, #627)


## v0.5.1

### Miscellaneous

- Fixes to the source distribution (sdist) and inclusions of MANIFEST.in
- Changes to the build systems on travis to enable deploy to Anaconda and Pypi.

## v0.5

### New features

- Added build and testing for OS X via travis. (#588)
- Added data consumption warnings to DataFrameParamter and TablesArrayParameter. (#562)
- Added `PiecewiseLinearControlCurve` as a new cython parameter.
- Pywr now emits some logging calls during a model run. 
- Improved the event handling code to allow tracking of a `Parameter`'s value during an event.
- Added support for initialising storage volume by percentage. Can be set in json through the `"initial_volume_pc"` property.
- Added GZ2 and BZ2 compression support to `CSVRecorder`.
- Added JSON support for license parameters. (#544)
- Added a sense check to `TablesArrayParameter` having non-finite values.
- Added scale and offset to ConstantParameter.
- Added JSON support for license parameters. (#544)
- Added `WeeklyProfileParameter` (#537)
- Added `InterpolationParameter`. Closes #478. (#535)
- Added surface area property to `Storage` (#525)
- Added optional checksum when loading DataFrameParameter and TablesArrayParameter using hashlib.
- Added ProgressRecorder and JupyterProgressRecorder (#520)
- The threshold in `*ThresholdParameter` can now be a Parameter. (#517)
- Added `HydroPowerRecorder` and `TotalHydroEnergyRecorder` for hydropower studies (#584)

### Bug fixes
- Explicitly set the frequency during dataframe resampling (#563)
- `IndexedArrayParameter` also accepts 'parameters' in JSON. Closes #538. (#539)
- Recursive deletion of child nodes when deleting compound nodes. (#527)
- Compatibility with NetworkX 2.x (#529)
- Changed GLPK log level to remove printing of superfluous messages to stdout. (#523)
- Fixed loading parameters for `PiecewiseLink` in JSON. (#519)

### Deprecated features
- `AbstractProfileControlCurveParameter` marked for deprecation.

### Miscellaneous
- Improved the online documentation including the API reference. 
- Added a hydropower example. 
- General tweaks and corrections to class docstrings.
- Updated conda build recipe to use the conda-forge lp_solve package.
- Updated the conda build recipe to use MSVC features.<|MERGE_RESOLUTION|>--- conflicted
+++ resolved
@@ -3,9 +3,6 @@
 All issue numbers are relative to https://github.com/pywr/pywr/issues unless otherwise stated.
 
 
-<<<<<<< HEAD
-=======
-=======
 ## v1.17.1
 
 ### Miscellaneous
@@ -58,7 +55,6 @@
 - Re-formatted the Python code using the Black formatter and enforced this for future modifications. (#1010)
 
 
->>>>>>> 7601dd5c
 ## v1.15.3
 
 ### Bug Fixes
