--- conflicted
+++ resolved
@@ -1045,18 +1045,10 @@
         super(StorageInput, self).commit(volume)
         self.parent.commit(-volume)
 
-    def get_cost(self, ts):
-        # Return negative of parent cost
-        return -self.parent.get_cost(ts)
-
 class StorageOutput(BaseOutput):
     def commit(self, volume):
         super(StorageOutput, self).commit(volume)
         self.parent.commit(volume)
-
-    def get_cost(self, ts):
-        # Return parent cost
-        return self.parent.get_cost(ts)
 
 class Storage(with_metaclass(NodeMeta, HasDomain, Drawable, Connectable, XMLSeriaizable, _core.Storage)):
     """A generic storage Node
@@ -1120,7 +1112,7 @@
                 output_kwargs[key.replace('output_', '')] = kwargs.pop(key)
         '''
 
-<<<<<<< HEAD
+
     def iter_slots(self, slot_name=None, is_connector=True):
         if is_connector:
             if slot_name is None:
@@ -1132,20 +1124,6 @@
                 yield self.outputs[0]
             else:
                 yield self.outputs[slot_name]
-=======
-        self.input = StorageInput(model, name="{} Input".format(self.name), parent=self, **input_kwargs)
-        self.output = StorageOutput(model, name="{} Output".format(self.name), parent=self, **output_kwargs)
-
-        self.min_volume = pop_kwarg_parameter(kwargs, 'min_volume', 0.0)
-        self.max_volume = pop_kwarg_parameter(kwargs, 'max_volume', 0.0)
-        self.volume = kwargs.pop('volume', 0.0)
-        self.cost = pop_kwarg_parameter(kwargs, 'cost', 0.0)
-
-        # TODO fix this default hack
-        self.recorder = kwargs.pop('recorder', _core.NumpyArrayRecorder(len(model.timestepper)))
-
-        super(Storage, self).__init__(*args, **kwargs)
->>>>>>> 25f7b707
 
     @property
     def name(self):
@@ -1165,7 +1143,7 @@
         self.__name = name
         self.model.node[name] = self
 
-<<<<<<< HEAD
+
     @property
     def cost(self):
         return sum(node_output.cost for node_output in self.outputs)
@@ -1176,16 +1154,6 @@
             node_input.cost = -value
         for node_output in self.outputs:
             node_output.cost = value
-=======
-    def iter_slots(self, slot_name=None, is_connector=True):
-        # Return the input node if Storage is connecting to another node
-        # otherwise return the output.
-        # No direct connections are made to Storage itself.
-        if is_connector:
-            yield self.input
-        else:
-            yield self.output
->>>>>>> 25f7b707
 
     def check(self):
         pass  # TODO
