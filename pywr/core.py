--- conflicted
+++ resolved
@@ -838,12 +838,8 @@
         max_flow = data.pop('max_flow', None)
 
         data.pop('type')
-<<<<<<< HEAD
-        node = cls(model=model, name=name, x=x, y=y, **data)
-=======
-        node = cls(model=model, name=name,
-                   **data)
->>>>>>> 89e968a6
+
+        node = cls(model=model, name=name, **data)
 
         cost = load_parameter(model, cost)
         min_flow = load_parameter(model, min_flow)
