import numpy as np
cimport numpy as np
from scipy.stats import percentileofscore
import pandas as pd
import warnings


recorder_registry = {}

cdef enum AggFuncs:
    SUM = 0
    MIN = 1
    MAX = 2
    MEAN = 3
    MEDIAN = 4
    PRODUCT = 5
    CUSTOM = 6
    PERCENTILE = 7
    PERCENTILEOFSCORE = 8
    COUNT_NONZERO = 9
_agg_func_lookup = {
    "sum": AggFuncs.SUM,
    "min": AggFuncs.MIN,
    "max": AggFuncs.MAX,
    "mean": AggFuncs.MEAN,
    "median": AggFuncs.MEDIAN,
    "product": AggFuncs.PRODUCT,
    "custom": AggFuncs.CUSTOM,
    "percentile": AggFuncs.PERCENTILE,
    "percentileofscore": AggFuncs.PERCENTILEOFSCORE,
    "count_nonzero": AggFuncs.COUNT_NONZERO
}
_agg_func_lookup_reverse = {v: k for k, v in _agg_func_lookup.items()}

cdef enum ObjDirection:
    NONE = 0
    MAXIMISE = 1
    MINIMISE = 2
_obj_direction_lookup = {
    "maximize": ObjDirection.MAXIMISE,
    "maximise": ObjDirection.MAXIMISE,
    "max": ObjDirection.MAXIMISE,
    "minimise": ObjDirection.MINIMISE,
    "minimize": ObjDirection.MINIMISE,
    "min": ObjDirection.MINIMISE,
}

cdef class Aggregator:
    """Utility class for computing aggregate values.

    Users are unlikely to use this class directly. Instead `Recorder` sub-classes will use this functionality
    to aggregate their results across different dimensions (e.g. time, scenarios, etc.).

    Parameters
    ==========
    func : str, dict or callable
        The aggregation function to use. Can be a string or dict defining aggregation functions, or a callable
        custom function that performs aggregation.

        When a string it can be one of: "sum", "min", "max", "mean", "median", "product", or "count_nonzero". These
        strings map to and cause the aggregator to use the corresponding `numpy` functions.

        A dict can be provided containing a "func" key, and optional "args" and "kwargs" keys. The value of "func"
        should be a string corresponding to the aforementioned numpy function names with the additional options of
        "percentile" and "percentileofscore". These latter two functions require additional arguments (the percentile
        and score) to function and must be provided as the values in either the "args" or "kwargs" keys of the
        dictionary. Please refer to the corresponding numpy (or scipy) function definitions for documentation on these
        arguments.

        Finally, a callable function can be given. This function must accept either a 1D or 2D numpy array as the
        first argument, and support the "axis" keyword as integer value that determines which axis over which the
        function should apply aggregation. The axis keyword is only supplied when a 2D array is given. Therefore,`
        the callable function should behave in a similar fashion to the numpy functions.

    Examples
    ========
    >>> Aggregator("sum")
    >>> Aggregator({"func": "percentile", "args": [95],"kwargs": {}})
    >>> Aggregator({"func": "percentileofscore", "kwargs": {"score": 0.5, "kind": "rank"}})

    """
    def __init__(self, func):
        self.func = func

    property func:
        def __get__(self):
            if self._func == AggFuncs.CUSTOM:
                return self._user_func
            return _agg_func_lookup_reverse[self._func]
        def __set__(self, func):
            self._user_func = None
            func_args = []
            func_kwargs = {}
            if isinstance(func, str):
                func_type = _agg_func_lookup[func.lower()]
            elif isinstance(func, dict):
                func_type = _agg_func_lookup[func['func']]
                func_args = func.get('args', [])
                func_kwargs = func.get('kwargs', {})
            elif callable(func):
                self._user_func = func
                func_type = AggFuncs.CUSTOM
            else:
                raise ValueError("Unrecognised aggregation function: \"{}\".".format(func))
            self._func = func_type
            self.func_args = func_args
            self.func_kwargs = func_kwargs

    cpdef double aggregate_1d(self, double[:] data, ignore_nan=False) except *:
        """Compute an aggregated value across 1D array.
        """
        cdef double[:] values = data

        if ignore_nan:
            values = np.array(values)[~np.isnan(values)]

        if self._func == AggFuncs.PRODUCT:
            return np.product(values)
        elif self._func == AggFuncs.SUM:
            return np.sum(values)
        elif self._func == AggFuncs.MAX:
            return np.max(values)
        elif self._func == AggFuncs.MIN:
            return np.min(values)
        elif self._func == AggFuncs.MEAN:
            return np.mean(values)
        elif self._func == AggFuncs.MEDIAN:
            return np.median(values)
        elif self._func == AggFuncs.CUSTOM:
            return self._user_func(np.array(values))
        elif self._func == AggFuncs.PERCENTILE:
            return np.percentile(values, *self.func_args, **self.func_kwargs)
        elif self._func == AggFuncs.PERCENTILEOFSCORE:
            return percentileofscore(values, *self.func_args, **self.func_kwargs)
        elif self._func == AggFuncs.COUNT_NONZERO:
            return np.count_nonzero(values)
        else:
            raise ValueError('Aggregation function code "{}" not recognised.'.format(self._func))

    cpdef double[:] aggregate_2d(self, double[:, :] data, axis=0, ignore_nan=False) except *:
        """Compute an aggregated value along an axis of a 2D array.
        """
        cdef double[:, :] values = data
        cdef Py_ssize_t i

        if ignore_nan:
            values = np.array(values)[~np.isnan(values)]

        if self._func == AggFuncs.PRODUCT:
            return np.product(values, axis=axis)
        elif self._func == AggFuncs.SUM:
            return np.sum(values, axis=axis)
        elif self._func == AggFuncs.MAX:
            return np.max(values, axis=axis)
        elif self._func == AggFuncs.MIN:
            return np.min(values, axis=axis)
        elif self._func == AggFuncs.MEAN:
            return np.mean(values, axis=axis)
        elif self._func == AggFuncs.MEDIAN:
            return np.median(values, axis=axis)
        elif self._func == AggFuncs.CUSTOM:
            return self._user_func(np.array(values), axis=axis)
        elif self._func == AggFuncs.PERCENTILE:
            return np.percentile(values, *self.func_args, axis=axis, **self.func_kwargs)
        elif self._func == AggFuncs.PERCENTILEOFSCORE:
            # percentileofscore doesn't support the axis argument
            # we must therefore iterate over the array
            if axis == 0:
                out = np.empty(data.shape[1])
                for i in range(data.shape[1]):
                    out[i] = percentileofscore(values[:, i], *self.func_args, **self.func_kwargs)
            elif axis == 1:
                out = np.empty(data.shape[0])
                for i in range(data.shape[0]):
                    out[i] = percentileofscore(values[i, :], *self.func_args, **self.func_kwargs)
            else:
                raise ValueError('Axis "{}" not recognised for percentileofscore function.'.format(axis))
            return out
        elif self._func == AggFuncs.COUNT_NONZERO:
            return np.count_nonzero(values, axis=axis).astype(np.float64)
        else:
            raise ValueError('Aggregation function code "{}" not recognised.'.format(self._func))


cdef class Recorder(Component):
    """Base class for recording information from a `pywr.model.Model`.

    Recorder components are used to calculate, aggregate and save data from a simulation. This
    base class provides the basic functionality for all recorders.

    Parameters
    ==========
    model : `pywr.core.Model`
    agg_func : str or callable (default="mean")
        Scenario aggregation function to use when `aggregated_value` is called.
    name : str (default=None)
        Name of the recorder.
    comment : str (default=None)
        Comment or description of the recorder.
    ignore_nan : bool (default=False)
        Flag to ignore NaN values when calling `aggregated_value`.
    is_objective : {None, 'maximize', 'maximise', 'max', 'minimize', 'minimise', 'min'}
        Flag to denote the direction, if any, of optimisation undertaken with this recorder.
    epsilon : float (default=1.0)
        Epsilon distance used by some optimisation algorithms.
    constraint_lower_bounds, constraint_upper_bounds : double (default=None)
        The value(s) to use for lower and upper bound definitions. These values determine whether the recorder
        instance is marked as a constraint. Either bound can be `None` (the default) to disable the respective
        bound. If both bounds are `None` then the `is_constraint` property will return `False`. The lower bound must
        be strictly less than the upper bound. An equality constraint can be created by setting both bounds to the
        same value.

        The constraint bounds are not used during model simulation. Instead they are intended for use by optimisation
        wrappers (or other external tools) to define constrained optimisation problems.
    """
    def __init__(self, model, agg_func="mean", ignore_nan=False, is_objective=None, epsilon=1.0,
                 name=None, constraint_lower_bounds=None, constraint_upper_bounds=None, **kwargs):
        # Default the constraints internal values to be +/- inf.
        # This ensures the bounds checking works later in the init.
        self._constraint_lower_bounds = -np.inf
        self._constraint_upper_bounds = np.inf
        if name is None:
            name = self.__class__.__name__.lower()
        super(Recorder, self).__init__(model, name=name, **kwargs)
        self.ignore_nan = ignore_nan
        self.is_objective = is_objective
        self.epsilon = epsilon
        self.constraint_lower_bounds = constraint_lower_bounds
        self.constraint_upper_bounds = constraint_upper_bounds
        # Create the aggregator for scenarios
        self._scenario_aggregator = Aggregator(agg_func)

    property agg_func:
        def __get__(self):
            return self._scenario_aggregator.func
        def __set__(self, agg_func):
            self._scenario_aggregator.func = agg_func

    property is_objective:
        def __set__(self, value):
            if value is None:
                self._is_objective = ObjDirection.NONE
            else:
                self._is_objective = _obj_direction_lookup[value]
        def __get__(self):
            if self._is_objective == ObjDirection.NONE:
                return None
            elif self._is_objective == ObjDirection.MAXIMISE:
                return 'maximise'
            elif self._is_objective == ObjDirection.MINIMISE:
                return 'minimise'
            else:
                raise ValueError("Objective direction type not recognised.")

    property constraint_lower_bounds:
        def __set__(self, value):
            if value is None:
                self._constraint_lower_bounds = -np.inf
            else:
                if self.constraint_upper_bounds is not None and value > self.constraint_upper_bounds:
                    raise ValueError('Lower bounds can not be larger than the upper bounds.')
                self._constraint_lower_bounds = value
        def __get__(self):
            if np.isneginf(self._constraint_lower_bounds):
                return None
            else:
                return self._constraint_lower_bounds

    property constraint_upper_bounds:
        def __set__(self, value):
            if value is None:
                self._constraint_upper_bounds = np.inf
            else:
                if self.constraint_lower_bounds is not None and value < self.constraint_lower_bounds:
                    raise ValueError('Upper bounds can not be smaller than the lower bounds.')
                self._constraint_upper_bounds = value
        def __get__(self):
            if np.isinf(self._constraint_upper_bounds):
                return None
            else:
                return self._constraint_upper_bounds

    @property
    def is_equality_constraint(self):
        """Returns true if upper and lower constraint bounds are both defined and equal to one another."""
        return self.constraint_upper_bounds is not None and self.constraint_lower_bounds is not None and \
               self.constraint_lower_bounds == self.constraint_upper_bounds

    @property
    def is_double_bounded_constraint(self):
        """Returns true if upper and lower constraint bounds are both defined and not-equal to one another."""
        return self.constraint_upper_bounds is not None and self.constraint_lower_bounds is not None and \
               self.constraint_lower_bounds != self.constraint_upper_bounds

    @property
    def is_lower_bounded_constraint(self):
        """Returns true if lower constraint bounds is defined and upper constraint bounds is not."""
        return self.constraint_upper_bounds is None and self.constraint_lower_bounds is not None

    @property
    def is_upper_bounded_constraint(self):
        """Returns true if upper constraint bounds is defined and lower constraint bounds is not."""
        return self.constraint_upper_bounds is not None and self.constraint_lower_bounds is None

    @property
    def is_constraint(self):
        """Returns true if either upper or lower constraint bounds is defined."""
        return self.constraint_upper_bounds is not None or self.constraint_lower_bounds is not None

    def is_constraint_violated(self):
        """Returns true if the value from this Recorder violates its constraint bounds.

        If no constraint bounds are defined (i.e. self.is_constraint == False) then a ValueError is raised.
        """
        value = self.aggregated_value()
        if self.is_equality_constraint:
            feasible = value == self.constraint_lower_bounds
        elif self.is_double_bounded_constraint:
            feasible = self.constraint_lower_bounds <= value <= self.constraint_upper_bounds
        elif self.is_lower_bounded_constraint:
            feasible = self.constraint_lower_bounds <= value
        elif self.is_upper_bounded_constraint:
            feasible = value <= self.constraint_upper_bounds
        else:
            raise ValueError(f'Recorder "{self.name}" has no constraint bounds defined.')
        return not feasible

    def __repr__(self):
        return '<{} "{}">'.format(self.__class__.__name__, self.name)

    cpdef double aggregated_value(self) except *:
        cdef double[:] values = self.values()
        return self._scenario_aggregator.aggregate_1d(values)

    cpdef double[:] values(self) except *:
        raise NotImplementedError()

    @classmethod
    def load(cls, model, data):
        try:
            node_name = data["node"]
        except KeyError:
            pass
        else:
            data["node"] = model.nodes[node_name]
        return cls(model, **data)

    @classmethod
    def register(cls):
        recorder_registry[cls.__name__.lower()] = cls

    @classmethod
    def unregister(cls):
        del(recorder_registry[cls.__name__.lower()])

cdef class AggregatedRecorder(Recorder):
    """
    This Recorder is used to aggregate across multiple other Recorder objects.

    The class provides a method to produce a complex aggregated recorder by taking
    the results of other records. The `.values()` method first collects unaggregated values
    from the provided recorders. These are then aggregated on a per scenario basis and returned
    by this classes `.values()` method. This method allows `AggregatedRecorder` to be used as
    a recorder for in other `AggregatedRecorder` instances.

    By default the same `agg_func` function is used for both steps, but an optional
    `recorder_agg_func` can undertake a different aggregation across scenarios. For
    example summing recorders per scenario, and then taking a mean of the sum totals.

    Parameters
    ==========
    model : `pywr.core.Model`
    recorders: iterable of `Recorder` objects.
        The other `Recorder` instances to perform aggregation over.
    agg_func : str or callable, optional
        Scenario aggregation function to use when `aggregated_value` is called (default="mean").
    recorder_agg_func : str or callable, optional
        Recorder aggregation function to use when `aggregated_value` is called (default=`agg_func`).
    """
    def __init__(self, model, recorders, **kwargs):
        # Optional different method for aggregating across self.recorders scenarios
        agg_func = kwargs.pop('recorder_agg_func', kwargs.get('agg_func'))

        if isinstance(agg_func, str):
            agg_func = _agg_func_lookup[agg_func.lower()]
        elif callable(agg_func):
            self.recorder_agg_func = agg_func
            agg_func = AggFuncs.CUSTOM
        else:
            raise ValueError("Unrecognised recorder aggregation function: \"{}\".".format(agg_func))
        self._recorder_agg_func = agg_func

        super(AggregatedRecorder, self).__init__(model, **kwargs)
        self.recorders = list(recorders)

        for rec in self.recorders:
            self.children.add(rec)

    cpdef double[:] values(self) except *:
        cdef Recorder recorder
        cdef double[:] value, value2
        assert(len(self.recorders))
        cdef int n = len(self.model.scenarios.combinations)
        cdef int i

        if self._recorder_agg_func == AggFuncs.PRODUCT:
            value = np.ones(n, np.float64)
            for recorder in self.recorders:
                value2 = recorder.values()
                for i in range(n):
                    value[i] *= value2[i]
        elif self._recorder_agg_func == AggFuncs.SUM:
            value = np.zeros(n, np.float64)
            for recorder in self.recorders:
                value2 = recorder.values()
                for i in range(n):
                    value[i] += value2[i]
        elif self._recorder_agg_func == AggFuncs.MAX:
            value = np.empty(n)
            value[:] = np.NINF
            for recorder in self.recorders:
                value2 = recorder.values()
                for i in range(n):
                    if value2[i] > value[i]:
                        value[i] = value2[i]
        elif self._recorder_agg_func == AggFuncs.MIN:
            value = np.empty(n)
            value[:] = np.PINF
            for recorder in self.recorders:
                value2 = recorder.values()
                for i in range(n):
                    if value2[i] < value[i]:
                        value[i] = value2[i]
        elif self._recorder_agg_func == AggFuncs.MEAN:
            value = np.zeros(n, np.float64)
            for recorder in self.recorders:
                value2 = recorder.values()
                for i in range(n):
                    value[i] += value2[i]
            for i in range(n):
                value[i] /= len(self.recorders)
        else:
            value = self.recorder_agg_func([recorder.values() for recorder in self.recorders], axis=0)
        return value

    @classmethod
    def load(cls, model, data):
        recorder_names = data.pop("recorders")
        recorders = [load_recorder(model, name) for name in recorder_names]
        rec = cls(model, recorders, **data)
        return rec

AggregatedRecorder.register()


cdef class NodeRecorder(Recorder):
    def __init__(self, model, AbstractNode node, name=None, **kwargs):
        if name is None:
            name = "{}.{}".format(self.__class__.__name__.lower(), node.name)
        super(NodeRecorder, self).__init__(model, name=name, **kwargs)
        self._node = node
        node._recorders.append(self)

    cpdef double[:] values(self) except *:
        return self._node._flow

    property node:
        def __get__(self):
            return self._node

    def __repr__(self):
        return '<{} on {} "{}">'.format(self.__class__.__name__, self.node, self.name)

NodeRecorder.register()


cdef class StorageRecorder(Recorder):
    def __init__(self, model, AbstractStorage node, name=None, **kwargs):
        if name is None:
            name = "{}.{}".format(self.__class__.__name__.lower(), node.name)
        super(StorageRecorder, self).__init__(model, name=name, **kwargs)
        self._node = node
        node._recorders.append(self)

    cpdef double[:] values(self) except *:
        return self._node._volume

    property node:
        def __get__(self):
            return self._node

    def __repr__(self):
        return '<{} on {} "{}">'.format(self.__class__.__name__, self.node, self.name)

StorageRecorder.register()


cdef class ParameterRecorder(Recorder):
    """Base class for recorders that track `Parameter` values.

    Parameters
    ----------
    model : `pywr.core.Model`
    param : `pywr.parameters.Parameter`
        The parameter to record.
    name : str (optional)
        The name of the recorder
    """
    def __init__(self, model, Parameter param, name=None, **kwargs):
        if name is None:
            name = "{}.{}".format(self.__class__.__name__.lower(), param.name)
        super(ParameterRecorder, self).__init__(model, name=name, **kwargs)
        self._param = param
        param.parents.add(self)

    property parameter:
        def __get__(self):
            return self._param

    def __repr__(self):
        return '<{} on {} "{}" ({})>'.format(self.__class__.__name__, repr(self.parameter), self.name, hex(id(self)))

    def __str__(self):
        return '<{} on {} "{}">'.format(self.__class__.__name__, self.parameter, self.name)

    @classmethod
    def load(cls, model, data):
        # when the parameter being recorder is defined inline (i.e. not in the
        # parameters section, but within the node) we need to make sure the
        # node has been loaded first
        try:
            node_name = data["node"]
        except KeyError:
            node = None
        else:
            del(data["node"])
            node = model.nodes[node_name]
        from pywr.parameters import load_parameter
        parameter = load_parameter(model, data.pop("parameter"))
        return cls(model, parameter, **data)

ParameterRecorder.register()


cdef class IndexParameterRecorder(Recorder):
    def __init__(self, model, IndexParameter param, name=None, **kwargs):
        if name is None:
            name = "{}.{}".format(self.__class__.__name__.lower(), param.name)
        super(IndexParameterRecorder, self).__init__(model, name=name, **kwargs)
        self._param = param
        param.parents.add(self)

    property parameter:
        def __get__(self):
            return self._param

    def __repr__(self):
        return '<{} on {} "{}" ({})>'.format(self.__class__.__name__, repr(self.parameter), self.name, hex(id(self)))

    def __str__(self):
        return '<{} on {} "{}">'.format(self.__class__.__name__, self.parameter, self.name)

    @classmethod
    def load(cls, model, data):
        from pywr.parameters import load_parameter
        parameter = load_parameter(model, data.pop("parameter"))
        return cls(model, parameter, **data)

IndexParameterRecorder.register()


cdef class NumpyArrayNodeRecorder(NodeRecorder):
    """Recorder for timeseries information from a `Node`.

    This class stores flow from a specific node for each time-step of a simulation. The
    data is saved internally using a memory view. The data can be accessed through the `data`
    attribute or `to_dataframe()` method.

    Parameters
    ----------
    model : `pywr.core.Model`
    node : `pywr.core.Node`
        Node instance to record.
    temporal_agg_func : str or callable (default="mean")
        Aggregation function used over time when computing a value per scenario. This can be used
        to return, for example, the median flow over a simulation. For aggregation over scenarios
        see the `agg_func` keyword argument.
    factor: float (default=1.0)
        A factor can be provided to scale the total flow (e.g. for calculating operational costs).

    See also
    --------
    NumpyArrayNodeDeficitRecorder
    NumpyArrayNodeSuppliedRatioRecorder
    NumpyArrayNodeCurtailmentRatioRecorder
    """
    def __init__(self, model, AbstractNode node, **kwargs):
        # Optional different method for aggregating across time.
        temporal_agg_func = kwargs.pop('temporal_agg_func', 'mean')
        factor = kwargs.pop('factor', 1.0)
        super(NumpyArrayNodeRecorder, self).__init__(model, node, **kwargs)
        self._temporal_aggregator = Aggregator(temporal_agg_func)
        self.factor = factor

    property temporal_agg_func:
        def __set__(self, agg_func):
            self._temporal_aggregator.func = agg_func

    cpdef setup(self):
        cdef int ncomb = len(self.model.scenarios.combinations)
        cdef int nts = len(self.model.timestepper)
        self._data = np.zeros((nts, ncomb))

    cpdef reset(self):
        self._data[:, :] = 0.0

    cpdef after(self):
        cdef int i
        cdef Timestep ts = self.model.timestepper.current
        for i in range(self._data.shape[1]):
            self._data[ts.index, i] = self._node._flow[i]*self.factor
        return 0

    property data:
        def __get__(self, ):
            return np.array(self._data)

    cpdef double[:] values(self) except *:
        """Compute a value for each scenario using `temporal_agg_func`.
        """
        return self._temporal_aggregator.aggregate_2d(self._data, axis=0, ignore_nan=self.ignore_nan)

    def to_dataframe(self):
        """ Return a `pandas.DataFrame` of the recorder data

        This DataFrame contains a MultiIndex for the columns with the recorder name
        as the first level and scenario combination names as the second level. This
        allows for easy combination with multiple recorder's DataFrames
        """
        index = self.model.timestepper.datetime_index
        sc_index = self.model.scenarios.multiindex

        return pd.DataFrame(data=np.array(self._data), index=index, columns=sc_index)

NumpyArrayNodeRecorder.register()


cdef class NumpyArrayNodeDeficitRecorder(NumpyArrayNodeRecorder):
    """Recorder for timeseries of deficit from a `Node`.

    This class stores deficit from a specific node for each time-step of a simulation. The
    data is saved internally using a memory view. The data can be accessed through the `data`
    attribute or `to_dataframe()` method.

    Parameters
    ----------
    model : `pywr.core.Model`
    node : `pywr.core.Node`
        Node instance to record.
    temporal_agg_func : str or callable (default="mean")
        Aggregation function used over time when computing a value per scenario. This can be used
        to return, for example, the median flow over a simulation. For aggregation over scenarios
        see the `agg_func` keyword argument.

    Notes
    -----
    Deficit is calculated as the difference between `max_flow` and `self.node.flow` (i.e. the actual
    flow allocated during the time-step)::

        deficit = max_flow - actual_flow

    See also
    --------
    NumpyArrayNodeRecorder
    NumpyArrayNodeSuppliedRatioRecorder
    NumpyArrayNodeCurtailmentRatioRecorder
    """
    cpdef after(self):
        cdef double max_flow
        cdef ScenarioIndex scenario_index
        cdef Timestep ts = self.model.timestepper.current
        cdef Node node = self._node
        for scenario_index in self.model.scenarios.combinations:
            max_flow = node.get_max_flow(scenario_index)
            self._data[ts.index,scenario_index.global_id] = max_flow - node._flow[scenario_index.global_id]
        return 0
NumpyArrayNodeDeficitRecorder.register()


cdef class NumpyArrayNodeSuppliedRatioRecorder(NumpyArrayNodeRecorder):
    """Recorder for timeseries of ratio of supplied flow from a `Node`.

    This class stores supply ratio from a specific node for each time-step of a simulation. The
    data is saved internally using a memory view. The data can be accessed through the `data`
    attribute or `to_dataframe()` method. If the node's max_flow returns zero then the ratio
    is recorded as 1.0.

    Parameters
    ----------
    model : `pywr.core.Model`
    node : `pywr.core.Node`
        Node instance to record.
    temporal_agg_func : str or callable (default="mean")
        Aggregation function used over time when computing a value per scenario. This can be used
        to return, for example, the median flow over a simulation. For aggregation over scenarios
        see the `agg_func` keyword argument.

    Notes
    -----
    Supply ratio is calculated calculated as the ratio of `self.node.flow` to `self.node.max_flow`
    for each time-step::

        supply_ratio = actual_flow / max_flow

    See also
    --------
    NumpyArrayNodeRecorder
    NumpyArrayNodeDeficitRecorder
    NumpyArrayNodeCurtailmentRatioRecorder
    """
    cpdef after(self):
        cdef double max_flow
        cdef ScenarioIndex scenario_index
        cdef Timestep ts = self.model.timestepper.current
        cdef Node node = self._node
        for scenario_index in self.model.scenarios.combinations:
            max_flow = node.get_max_flow(scenario_index)
            try:
                self._data[ts.index,scenario_index.global_id] = node._flow[scenario_index.global_id] / max_flow
            except ZeroDivisionError:
                self._data[ts.index,scenario_index.global_id] = 1.0
        return 0
NumpyArrayNodeSuppliedRatioRecorder.register()


cdef class NumpyArrayNodeCurtailmentRatioRecorder(NumpyArrayNodeRecorder):
    """Recorder for timeseries of curtailment ratio from a `Node`.

    This class stores curtailment ratio from a specific node for each time-step of a simulation. The
    data is saved internally using a memory view. The data can be accessed through the `data`
    attribute or `to_dataframe()` method. If the node's max_flow returns zero then the curtailment ratio
    is recorded as 0.0.

    Parameters
    ----------
    model : `pywr.core.Model`
    node : `pywr.core.Node`
        Node instance to record.
    temporal_agg_func : str or callable (default="mean")
        Aggregation function used over time when computing a value per scenario. This can be used
        to return, for example, the median flow over a simulation. For aggregation over scenarios
        see the `agg_func` keyword argument.

    Notes
    -----
    Curtailment ratio is calculated calculated as one minues the ratio of `self.node.flow` to
    `self.node.max_flow` for each time-step::

        curtailment_ratio = 1 - actual_flow / max_flow

    See also
    --------
    NumpyArrayNodeRecorder
    NumpyArrayNodeDeficitRecorder
    NumpyArrayNodeSuppliedRatioRecorder
    """
    cpdef after(self):
        cdef double max_flow
        cdef ScenarioIndex scenario_index
        cdef Timestep ts = self.model.timestepper.current
        cdef Node node = self._node
        for scenario_index in self.model.scenarios.combinations:
            max_flow = node.get_max_flow(scenario_index)
            try:
                self._data[ts.index,scenario_index.global_id] = 1.0 - node._flow[scenario_index.global_id] / max_flow
            except ZeroDivisionError:
                self._data[ts.index,scenario_index.global_id] = 0.0
NumpyArrayNodeCurtailmentRatioRecorder.register()


cdef class NumpyArrayNodeCostRecorder(NumpyArrayNodeRecorder):
    """Recorder for timeseries of cost from a `Node`.

    This class stores the unit cost from a specific node for each time-step of a simulation. The data is
    saved internally using a memory view. The data can be accessed through the `data` attribute or
    `to_dataframe()` method.

    Parameters
    ----------
    model : `pywr.core.Model`
    node : `pywr.core.Node`
        Node instance to record.
    temporal_agg_func : str or callable (default="mean")
        Aggregation function used over time when computing a value per scenario. This can be used
        to return, for example, the median flow over a simulation. For aggregation over scenarios
        see the `agg_func` keyword argument.

    See also
    --------
    NumpyArrayNodeRecorder
    """
    cpdef after(self):
        cdef double max_flow
        cdef ScenarioIndex scenario_index
        cdef Timestep ts = self.model.timestepper.current
        cdef Node node = self._node
        for scenario_index in self.model.scenarios.combinations:
            self._data[ts.index, scenario_index.global_id] = node.get_cost(scenario_index)
NumpyArrayNodeCostRecorder.register()


cdef class FlowDurationCurveRecorder(NumpyArrayNodeRecorder):
    """
    This recorder calculates a flow duration curve for each scenario.

    Parameters
    ----------
    model : `pywr.core.Model`
    node : `pywr.core.Node`
        The node to record
    percentiles : array
        The percentiles to use in the calculation of the flow duration curve.
        Values must be in the range 0-100.
    agg_func: str, optional
        function used for aggregating the FDC across percentiles.
        Numpy style functions that support an axis argument are supported.
    fdc_agg_func: str, optional
        optional different function for aggregating across scenarios.
    """
    def __init__(self, model, AbstractNode node, percentiles, **kwargs):

        # Optional different method for aggregating across percentiles
        if 'fdc_agg_func' in kwargs:
            # Support previous behaviour
            warnings.warn('The "fdc_agg_func" key is deprecated for defining the temporal '
                          'aggregation in {}. Please "temporal_agg_func" instead.'
                          .format(self.__class__.__name__))
            if "temporal_agg_func" in kwargs:
                raise ValueError('Both "fdc_agg_func" and "temporal_agg_func" keywords given.'
                                 'This is ambiguous. Please use "temporal_agg_func" only.')
            kwargs["temporal_agg_func"] = kwargs.pop("fdc_agg_func")

        super(FlowDurationCurveRecorder, self).__init__(model, node, **kwargs)
        self._percentiles = np.asarray(percentiles, dtype=np.float64)

    cpdef finish(self):
        self._fdc = np.percentile(np.asarray(self._data), np.asarray(self._percentiles), axis=0)

    property fdc:
        def __get__(self, ):
            return np.array(self._fdc)

    cpdef double[:] values(self) except *:
        """Compute a value for each scenario using `temporal_agg_func`.
        """
        return self._temporal_aggregator.aggregate_2d(self._fdc, axis=0, ignore_nan=self.ignore_nan)

    def to_dataframe(self):
        """ Return a `pandas.DataFrame` of the recorder data

        This DataFrame contains a MultiIndex for the columns with the recorder name
        as the first level and scenario combination names as the second level. This
        allows for easy combination with multiple recorder's DataFrames
        """
        index = self._percentiles
        sc_index = self.model.scenarios.multiindex

        return pd.DataFrame(data=np.array(self.fdc), index=index, columns=sc_index)

FlowDurationCurveRecorder.register()


cdef class SeasonalFlowDurationCurveRecorder(FlowDurationCurveRecorder):
    """
    This recorder calculates a flow duration curve for each scenario for a given season
    specified in months.

    Parameters
    ----------
    model : `pywr.core.Model`
    node : `pywr.core.Node`
        The node to record
    percentiles : array
        The percentiles to use in the calculation of the flow duration curve.
        Values must be in the range 0-100.
    agg_func: str, optional
        function used for aggregating the FDC across percentiles.
        Numpy style functions that support an axis argument are supported.
    fdc_agg_func: str, optional
        optional different function for aggregating across scenarios.
    months: array
        The numeric values of the months the flow duration curve should be calculated for.
    """

    def __init__(self, model, AbstractNode node, percentiles, months, **kwargs):
        super(SeasonalFlowDurationCurveRecorder, self).__init__(model, node, percentiles, **kwargs)
        self._months = set(months)

    cpdef finish(self):
        # this is a def method rather than cpdef because closures inside cpdef functions are not supported yet.
        index = self.model.timestepper.datetime_index
        sc_index = self.model.scenarios.multiindex

        df = pd.DataFrame(data=np.array(self._data), index=index, columns=sc_index)
        mask = np.asarray(df.index.map(self.is_season))
        self._fdc = np.percentile(df.loc[mask, :], np.asarray(self._percentiles), axis=0)

    def is_season(self, x):
        return x.month in self._months

SeasonalFlowDurationCurveRecorder.register()

cdef class FlowDurationCurveDeviationRecorder(FlowDurationCurveRecorder):
    """
    This recorder calculates a Flow Duration Curve (FDC) for each scenario and then
    calculates their deviation from upper and lower target FDCs. The 2nd dimension of the target
    duration curves and percentiles list must be of the same length and have the same
    order (high to low values or low to high values).

    Deviation is calculated as positive if actual FDC is above the upper target or below the lower
    target. If actual FDC falls between the upper and lower targets zero deviation is returned.

    Parameters
    ----------
    model : `pywr.core.Model`
    node : `pywr.core.Node`
        The node to record
    percentiles : array
        The percentiles to use in the calculation of the flow duration curve.
        Values must be in the range 0-100.
    lower_target_fdc : array, optional
        The lower FDC against which the scenario FDCs are compared. If values are not provided then deviations from a
        lower target FDC are recorded as 0.0. If targets are loaded from an external file this needs to be indexed using
        the percentile values.
    upper_target_fdc : array, optional
        The upper FDC against which the scenario FDCs are compared. If values are not provided then deviations from a
        upper target FDC are recorded as 0.0. If targets are loaded from an external file this needs to be indexed using
        the percentile values.
    agg_func: str, optional
        Function used for aggregating the FDC deviations across percentiles.
        Numpy style functions that support an axis argument are supported.
    fdc_agg_func: str, optional
        Optional different function for aggregating across scenarios.

    """
    def __init__(self, model, AbstractNode node, percentiles, lower_target_fdc=None, upper_target_fdc=None, scenario=None, **kwargs):
        super(FlowDurationCurveDeviationRecorder, self).__init__(model, node, percentiles, **kwargs)

        if lower_target_fdc is None and upper_target_fdc is None:
            raise ValueError("At least one of the 'lower_target_fdc' and 'lower_target_fdc' arguments should be provided")

        if lower_target_fdc is None:
            lower_target = None
        else:
            lower_target = np.array(lower_target_fdc, dtype=np.float64)
            if lower_target.ndim < 2:
                lower_target = lower_target[:, np.newaxis]

        if upper_target_fdc is None:
            upper_target = None
        else:
            upper_target = np.array(upper_target_fdc, dtype=np.float64)
            if upper_target.ndim < 2:
                upper_target = upper_target[:, np.newaxis]

        self._lower_target_fdc = lower_target
        self._upper_target_fdc = upper_target
        self.scenario = scenario
        if self._lower_target_fdc is not None:
            if len(self._percentiles) != self._lower_target_fdc.shape[0]:
                raise ValueError("The lengths of the lower target FDC and the percentiles list do not match")
        if self._upper_target_fdc is not None:
            if len(self._percentiles) != self._upper_target_fdc.shape[0]:
                raise ValueError("The lengths of the upper target FDC and the percentiles list do not match")

    cpdef setup(self):
        super(FlowDurationCurveDeviationRecorder, self).setup()
        # Check target FDC is the correct size; this is done in setup rather than __init__
        # because the scenarios might change after the Recorder is created.
        if self.scenario is not None:
            if self._lower_target_fdc is not None:
                if self._lower_target_fdc.shape[1] != self.scenario.size:
                    raise ValueError('The number of lower target FDCs does not match the size ({}) of scenario "{}"'.format(self.scenario.size, self.scenario.name))
            if self._upper_target_fdc is not None:
                if self._upper_target_fdc.shape[1] != self.scenario.size:
                    raise ValueError('The number of upper target FDCs does not match the size ({}) of scenario "{}"'.format(self.scenario.size, self.scenario.name))
        else:
            if self._lower_target_fdc is not None:
                if self._lower_target_fdc.shape[1] > 1 and \
                        self._lower_target_fdc.shape[1] != len(self.model.scenarios.combinations):
                    raise ValueError("The number of lower target FDCs does not match the number of scenarios")
            if self._upper_target_fdc is not None:
                if self._upper_target_fdc.shape[1] > 1 and \
                        self._upper_target_fdc.shape[1] != len(self.model.scenarios.combinations):
                    raise ValueError("The number of upper target FDCs does not match the number of scenarios")

    cpdef finish(self):
        super(FlowDurationCurveDeviationRecorder, self).finish()

        cdef int i, j, jl, ju, k, sc_index
        cdef ScenarioIndex scenario_index
        cdef double[:] utrgt_fdc, ltrgt_fdc
        cdef double udev, ldev

        # We have to do this the slow way by iterating through all scenario combinations
        if self.scenario is not None:
            sc_index = self.model.scenarios.get_scenario_index(self.scenario)

        self._fdc_deviations = np.empty((len(self._percentiles), len(self.model.scenarios.combinations)), dtype=np.float64)
        for i, scenario_index in enumerate(self.model.scenarios.combinations):

            if self.scenario is not None:
                # Get the scenario specific ensemble id for this combination
                j = scenario_index._indices[sc_index]
            else:
                j = scenario_index.global_id

            if self._lower_target_fdc is not None:
                if self._lower_target_fdc.shape[1] == 1:
                    jl = 0
                else:
                    jl = j
                # Cache the target FDC to use in this combination
                ltrgt_fdc = self._lower_target_fdc[:, jl]


            if self._upper_target_fdc is not None:
                if self._upper_target_fdc.shape[1] == 1:
                    ju = 0
                else:
                    ju = j
                # Cache the target FDC to use in this combination
                utrgt_fdc = self._upper_target_fdc[:, ju]

            # Finally calculate deviation
            for k in range(len(self._percentiles)):
                try:
                    # upper deviation (+ve when flow higher than upper target)
                    if self._upper_target_fdc is not None:
                        udev = (self._fdc[k, i] - utrgt_fdc[k])  / utrgt_fdc[k]
                    else:
                        udev = 0.0
                    # lower deviation (+ve when flow less than lower target)
                    if self._lower_target_fdc is not None:
                        ldev = (ltrgt_fdc[k] - self._fdc[k, i])  / ltrgt_fdc[k]
                    else:
                        ldev = 0.0
                    # Overall deviation is the worst of upper and lower, but if both
                    # are negative (i.e. FDC is between upper and lower) there is zero deviation
                    self._fdc_deviations[k, i] = max(udev, ldev, 0.0)
                except ZeroDivisionError:
                    self._fdc_deviations[k, i] = np.nan

    property fdc_deviations:
        def __get__(self, ):
            return np.array(self._fdc_deviations)


    cpdef double[:] values(self) except *:
        """Compute a value for each scenario using `temporal_agg_func`.
        """
        return self._temporal_aggregator.aggregate_2d(self._fdc_deviations, axis=0, ignore_nan=self.ignore_nan)

    def to_dataframe(self, return_fdc=False):
        """ Return a `pandas.DataFrame` of the deviations from the target FDCs

        Parameters
        ----------
        return_fdc : bool (default=False)
            If true returns a tuple of two dataframes. The first is the deviations, the second
            is the actual FDC.
        """
        index = self._percentiles
        sc_index = self.model.scenarios.multiindex

        df = pd.DataFrame(data=np.array(self._fdc_deviations), index=index, columns=sc_index)
        if return_fdc:
            return df, super(FlowDurationCurveDeviationRecorder, self).to_dataframe()
        else:
            return df

    @classmethod
    def load(cls, model, data):
        node = model.nodes[data.pop("node")]
        percentiles = data.pop("percentiles")
        scenario = data.pop('scenario', None)
        if scenario is not None:
            scenario = model.scenarios[scenario]
        from pywr.parameters import load_parameter_values
        upper_target_fdc = data.pop("upper_target_fdc", None)
        if isinstance(upper_target_fdc, dict):
            upper_target_fdc.update({"indexes": percentiles})
            upper_target_fdc = load_parameter_values(model, upper_target_fdc)
        lower_target_fdc = data.pop("lower_target_fdc", None)
        if isinstance(lower_target_fdc, dict):
            lower_target_fdc.update({"indexes": percentiles})
            lower_target_fdc = load_parameter_values(model, lower_target_fdc)
        return cls(model, node, percentiles, lower_target_fdc=lower_target_fdc, upper_target_fdc=upper_target_fdc,
                   **data)

FlowDurationCurveDeviationRecorder.register()


cdef class NumpyArrayAbstractStorageRecorder(StorageRecorder):
    def __init__(self, model, AbstractStorage node, **kwargs):
        # Optional different method for aggregating across time.
        temporal_agg_func = kwargs.pop('temporal_agg_func', 'mean')
        super().__init__(model, node, **kwargs)

        self._temporal_aggregator = Aggregator(temporal_agg_func)

    property temporal_agg_func:
        def __set__(self, agg_func):
            self._temporal_aggregator.func = agg_func

    cpdef setup(self):
        cdef int ncomb = len(self.model.scenarios.combinations)
        cdef int nts = len(self.model.timestepper)
        self._data = np.zeros((nts, ncomb))

    cpdef reset(self):
        self._data[:, :] = 0.0

    cpdef after(self):
        raise NotImplementedError()

    property data:
        def __get__(self, ):
            return np.array(self._data)

    cpdef double[:] values(self) except *:
        """Compute a value for each scenario using `temporal_agg_func`.
        """
        return self._temporal_aggregator.aggregate_2d(self._data, axis=0, ignore_nan=self.ignore_nan)

    def to_dataframe(self):
        """ Return a `pandas.DataFrame` of the recorder data

        This DataFrame contains a MultiIndex for the columns with the recorder name
        as the first level and scenario combination names as the second level. This
        allows for easy combination with multiple recorder's DataFrames
        """
        index = self.model.timestepper.datetime_index
        sc_index = self.model.scenarios.multiindex

        return pd.DataFrame(data=np.array(self._data), index=index, columns=sc_index)


cdef class NumpyArrayStorageRecorder(NumpyArrayAbstractStorageRecorder):
    """Recorder for timeseries information from a `Storage` node.

    This class stores volume from a specific node for each time-step of a simulation. The
    data is saved internally using a memory view. The data can be accessed through the `data`
    attribute or `to_dataframe()` method.

    Parameters
    ----------
    model : `pywr.core.Model`
    node : `pywr.core.Node`
        Node instance to record.
    proportional : bool
        Whether to record proportional [0, 1.0] or absolute storage volumes (default=False).
    temporal_agg_func : str or callable (default="mean")
        Aggregation function used over time when computing a value per scenario. This can be used
        to return, for example, the median flow over a simulation. For aggregation over scenarios
        see the `agg_func` keyword argument.
    """
    def __init__(self, *args, **kwargs):
        # Optional different method for aggregating across time.
        self.proportional = kwargs.pop('proportional', False)
        super().__init__(*args, **kwargs)

    cpdef after(self):
        cdef int i
        cdef Timestep ts = self.model.timestepper.current
        for i in range(self._data.shape[1]):
            if self.proportional:
                self._data[ts.index, i] = self._node._current_pc[i]
            else:
                self._data[ts.index, i] = self._node._volume[i]
        return 0
NumpyArrayStorageRecorder.register()


cdef class NumpyArrayNormalisedStorageRecorder(NumpyArrayAbstractStorageRecorder):
    """Recorder for timeseries information normalised relative to a control curve for a `Storage` node.

    This class stores normalised storage from a specific node for each time-step of a simulation. The normalisation
    is relative to a `Parameter` which defines a control curve. The data is normalised such that values of 1, 0 and
    -1 align with full, at control curve and empty volumes respectively. The data is saved internally using a
     memory view. The data can be accessed through the `data` attribute or `to_dataframe()` method.

    Parameters
    ----------
    model : `pywr.core.Model`
    node : `pywr.core.Node`
        Node instance to record.
    parameter : `Parameter`
        The control curve for normalisation.
    temporal_agg_func : str or callable (default="mean")
        Aggregation function used over time when computing a value per scenario. This can be used to return, for
        example, the minimum normalised storage reached over a simulation. For aggregation over scenarios see the
        `agg_func` keyword argument.
    """
    def __init__(self, *args, **kwargs):
        # Optional different method for aggregating across time.
        self.parameter = kwargs.pop('parameter')
        super().__init__(*args, **kwargs)
        self.children.add(self.parameter)

    cpdef after(self):
        cdef int i
        cdef Timestep ts = self.model.timestepper.current
        cdef double[:] values = self.parameter.get_all_values()
        cdef double vol, cc, norm_vol

        for i in range(self._data.shape[1]):
            vol = self._node._current_pc[i]
            cc = values[i]

            if vol < cc:
                # Lower than control curve; value between -1.0 and 0.0
                norm_vol = vol / cc - 1.0
            else:
                # At or above control curve; value between 0.0 and 1.0
                norm_vol = (vol - cc) / (1.0 - cc)

            self._data[ts.index, i] = norm_vol

        return 0

    @classmethod
    def load(cls, model, data):
        from pywr.parameters import load_parameter
        node = model.nodes[data.pop("node")]
        parameter = load_parameter(model, data.pop("parameter"))
        return cls(model, node=node, parameter=parameter, **data)
NumpyArrayNormalisedStorageRecorder.register()


cdef class StorageDurationCurveRecorder(NumpyArrayStorageRecorder):
    """
    This recorder calculates a storage duration curve for each scenario.

    Parameters
    ----------
    model : `pywr.core.Model`
    node : `pywr.core.AbstractStorage`
        The node to record
    percentiles : array
        The percentiles to use in the calculation of the flow duration curve.
        Values must be in the range 0-100.
    agg_func: str, optional
        function used for aggregating the FDC across percentiles.
        Numpy style functions that support an axis argument are supported.
    sdc_agg_func: str, optional
        optional different function for aggregating across scenarios.

    """

    def __init__(self, model, AbstractStorage node, percentiles, **kwargs):

        if "sdc_agg_func" in kwargs:
            # Support previous behaviour
            warnings.warn('The "sdc_agg_func" key is deprecated for defining the temporal '
                          'aggregation in {}. Please "temporal_agg_func" instead.'
                          .format(self.__class__.__name__))
            if "temporal_agg_func" in kwargs:
                raise ValueError('Both "sdc_agg_func" and "temporal_agg_func" keywords given.'
                                 'This is ambiguous. Please use "temporal_agg_func" only.')
            kwargs["temporal_agg_func"] = kwargs.pop("sdc_agg_func")

        super(StorageDurationCurveRecorder, self).__init__(model, node, **kwargs)
        self._percentiles = np.asarray(percentiles, dtype=np.float64)


    cpdef finish(self):
        self._sdc = np.percentile(np.asarray(self._data), np.asarray(self._percentiles), axis=0)

    property sdc:
        def __get__(self, ):
            return np.array(self._sdc)

    cpdef double[:] values(self) except *:
        """Compute a value for each scenario using `temporal_agg_func`.
        """
        return self._temporal_aggregator.aggregate_2d(self._sdc, axis=0, ignore_nan=self.ignore_nan)

    def to_dataframe(self):
        """ Return a `pandas.DataFrame` of the recorder data

        This DataFrame contains a MultiIndex for the columns with the recorder name
        as the first level and scenario combination names as the second level. This
        allows for easy combination with multiple recorder's DataFrames
        """
        index = self._percentiles
        sc_index = self.model.scenarios.multiindex

        return pd.DataFrame(data=self.sdc, index=index, columns=sc_index)

StorageDurationCurveRecorder.register()

cdef class NumpyArrayLevelRecorder(NumpyArrayAbstractStorageRecorder):
    """Recorder for level timeseries from a `Storage` node.

    This class stores level from a specific node for each time-step of a simulation. The
    data is saved internally using a memory view. The data can be accessed through the `data`
    attribute or `to_dataframe()` method.

    Parameters
    ----------
    model : `pywr.core.Model`
    node : `pywr.core.Node`
        Node instance to record.
    temporal_agg_func : str or callable (default="mean")
        Aggregation function used over time when computing a value per scenario. This can be used
        to return, for example, the median flow over a simulation. For aggregation over scenarios
        see the `agg_func` keyword argument.
    """
    cpdef after(self):
        cdef int i
        cdef ScenarioIndex scenario_index
        cdef Timestep ts = self.model.timestepper.current
        cdef Storage node = self._node
        for i, scenario_index in enumerate(self.model.scenarios.combinations):
            self._data[ts.index, i] = node.get_level(scenario_index)
        return 0
NumpyArrayLevelRecorder.register()


cdef class NumpyArrayAreaRecorder(NumpyArrayAbstractStorageRecorder):
    """Recorder for area timeseries from a `Storage` node.

    This class stores area from a specific node for each time-step of a simulation. The
    data is saved internally using a memory view. The data can be accessed through the `data`
    attribute or `to_dataframe()` method.

    Parameters
    ----------
    model : `pywr.core.Model`
    node : `pywr.core.Node`
        Node instance to record.
    temporal_agg_func : str or callable (default="mean")
        Aggregation function used over time when computing a value per scenario. This can be used
        to return, for example, the median flow over a simulation. For aggregation over scenarios
        see the `agg_func` keyword argument.
    """
    cpdef after(self):
        cdef int i
        cdef ScenarioIndex scenario_index
        cdef Timestep ts = self.model.timestepper.current
        cdef Storage node = self._node
        for i, scenario_index in enumerate(self.model.scenarios.combinations):
            self._data[ts.index, i] = node.get_area(scenario_index)
        return 0
NumpyArrayAreaRecorder.register()


cdef class NumpyArrayParameterRecorder(ParameterRecorder):
    """Recorder for timeseries information from a `Parameter`.

    This class stores the value from a specific `Parameter` for each time-step of a simulation. The
    data is saved internally using a memory view. The data can be accessed through the `data`
    attribute or `to_dataframe()` method.

    Parameters
    ----------
    model : `pywr.core.Model`
    param : `pywr.parameters.Parameter`
        Parameter instance to record.
    temporal_agg_func : str or callable (default="mean")
        Aggregation function used over time when computing a value per scenario. This can be used
        to return, for example, the median flow over a simulation. For aggregation over scenarios
        see the `agg_func` keyword argument.
    """
    def __init__(self, model, Parameter param, **kwargs):
        # Optional different method for aggregating across time.
        temporal_agg_func = kwargs.pop('temporal_agg_func', 'mean')
        super(NumpyArrayParameterRecorder, self).__init__(model, param, **kwargs)

        self._temporal_aggregator = Aggregator(temporal_agg_func)

    property temporal_agg_func:
        def __set__(self, agg_func):
            self._temporal_aggregator.func = agg_func

    cpdef setup(self):
        cdef int ncomb = len(self.model.scenarios.combinations)
        cdef int nts = len(self.model.timestepper)
        self._data = np.zeros((nts, ncomb))

    cpdef reset(self):
        self._data[:, :] = 0.0

    cpdef after(self):
        cdef int i
        cdef ScenarioIndex scenario_index
        cdef Timestep ts = self.model.timestepper.current
        self._data[ts.index, :] = self._param.get_all_values()
        return 0

    property data:
        def __get__(self, ):
            return np.array(self._data)

    cpdef double[:] values(self) except *:
        """Compute a value for each scenario using `temporal_agg_func`.
        """
        return self._temporal_aggregator.aggregate_2d(self._data, axis=0, ignore_nan=self.ignore_nan)

    def to_dataframe(self):
        """ Return a `pandas.DataFrame` of the recorder data
        This DataFrame contains a MultiIndex for the columns with the recorder name
        as the first level and scenario combination names as the second level. This
        allows for easy combination with multiple recorder's DataFrames
        """
        index = self.model.timestepper.datetime_index
        sc_index = self.model.scenarios.multiindex

        return pd.DataFrame(data=np.array(self._data), index=index, columns=sc_index)
NumpyArrayParameterRecorder.register()


cdef class NumpyArrayDailyProfileParameterRecorder(ParameterRecorder):
    """Recorder for an annual profile from a `Parameter`.

    This recorder stores a daily profile returned by a specific parameter. For each day of the year
    it stores the value encountered for that day during a simulation. This results in the final profile
    being the last value encountered on each day of the year during a simulation. This recorder is useful
    for returning the daily profile that may result from the combination of one or more parameters. For
    example, during optimisation of new profiles non-daily parameters (e.g. `RbfProfileParameter`) and/or
    aggregations of several parameters might be used. With this recorder the daily profile used in the simulation
    can be easily saved.

    The data is saved internally using a memory view. The data can be accessed through the `data`
    attribute or `to_dataframe()` method.

    Parameters
    ----------
    model : `pywr.core.Model`
    param : `pywr.parameters.Parameter`
        Parameter instance to record.
    temporal_agg_func : str or callable (default="mean")
        Aggregation function used over time when computing a value per scenario. For aggregation over scenarios
        see the `agg_func` keyword argument.
    """
    def __init__(self, model, Parameter param, **kwargs):
        # Optional different method for aggregating across time.
        temporal_agg_func = kwargs.pop('temporal_agg_func', 'mean')
        super().__init__(model, param, **kwargs)

        self._temporal_aggregator = Aggregator(temporal_agg_func)

    property temporal_agg_func:
        def __set__(self, agg_func):
            self._temporal_aggregator.func = agg_func

    cpdef setup(self):
        cdef int ncomb = len(self.model.scenarios.combinations)
        self._data = np.zeros((366, ncomb))

    cpdef reset(self):
        self._data[:, :] = 0.0

    cpdef after(self):
        cdef ScenarioIndex scenario_index
        cdef Timestep ts = self.model.timestepper.current
        cdef int i = ts.dayofyear_index
        self._data[i, :] = self._param.get_all_values()
        return 0

    property data:
        def __get__(self, ):
            return np.array(self._data)

    cpdef double[:] values(self) except *:
        """Compute a value for each scenario using `temporal_agg_func`.
        """
        return self._temporal_aggregator.aggregate_2d(self._data, axis=0, ignore_nan=self.ignore_nan)

    def to_dataframe(self):
        """ Return a `pandas.DataFrame` of the recorder data
        This DataFrame contains a MultiIndex for the columns with the recorder name
        as the first level and scenario combination names as the second level. This
        allows for easy combination with multiple recorder's DataFrames
        """
        index = np.arange(1, 367)
        sc_index = self.model.scenarios.multiindex
        return pd.DataFrame(data=np.array(self._data), index=index, columns=sc_index)
NumpyArrayDailyProfileParameterRecorder.register()


cdef class NumpyArrayIndexParameterRecorder(IndexParameterRecorder):
    """Recorder for timeseries information from an `IndexParameter`.

    This class stores the value from a specific `IndexParameter` for each time-step of a simulation. The
    data is saved internally using a memory view. The data can be accessed through the `data`
    attribute or `to_dataframe()` method.

    Parameters
    ----------
    model : `pywr.core.Model`
    param : `pywr.parameters.IndexParameter`
        Parameter instance to record.
    temporal_agg_func : str or callable (default="mean")
        Aggregation function used over time when computing a value per scenario. This can be used
        to return, for example, the median flow over a simulation. For aggregation over scenarios
        see the `agg_func` keyword argument.
    """
    def __init__(self, model, IndexParameter param, **kwargs):
        # Optional different method for aggregating across time.
        temporal_agg_func = kwargs.pop('temporal_agg_func', 'mean')
        super(NumpyArrayIndexParameterRecorder, self).__init__(model, param, **kwargs)

        self._temporal_aggregator = Aggregator(temporal_agg_func)

    property temporal_agg_func:
        def __set__(self, agg_func):
            self._temporal_aggregator.func = agg_func

    cpdef setup(self):
        cdef int ncomb = len(self.model.scenarios.combinations)
        cdef int nts = len(self.model.timestepper)
        self._data = np.zeros((nts, ncomb), dtype=np.int32)

    cpdef reset(self):
        self._data[:, :] = 0

    cpdef after(self):
        cdef int i
        cdef ScenarioIndex scenario_index
        cdef Timestep ts = self.model.timestepper.current
        self._data[ts.index, :] = self._param.get_all_indices()
        return 0

    property data:
        def __get__(self, ):
            return np.array(self._data)

    def to_dataframe(self):
        """ Return a `pandas.DataFrame` of the recorder data
        This DataFrame contains a MultiIndex for the columns with the recorder name
        as the first level and scenario combination names as the second level. This
        allows for easy combination with multiple recorder's DataFrames
        """
        index = self.model.timestepper.datetime_index
        sc_index = self.model.scenarios.multiindex

        return pd.DataFrame(data=np.array(self._data), index=index, columns=sc_index)
NumpyArrayIndexParameterRecorder.register()


cdef class RollingWindowParameterRecorder(ParameterRecorder):
    """Records the mean value of a Parameter for the last N timesteps.
    """
    def __init__(self, model, Parameter param, int window, *args, **kwargs):

        if "agg_func" in kwargs and "temporal_agg_func" not in kwargs:
            # Support previous behaviour
            warnings.warn('The "agg_func" key is deprecated for defining the temporal '
                          'aggregation in {}. Please "temporal_agg_func" instead.'
                          .format(self.__class__.__name__))
            temporal_agg_func = kwargs.get("agg_func")
        else:
            temporal_agg_func = kwargs.pop("temporal_agg_func", "mean")

        super(RollingWindowParameterRecorder, self).__init__(model, param, *args, **kwargs)
        self.window = window
        self._temporal_aggregator = Aggregator(temporal_agg_func)

    property temporal_agg_func:
        def __set__(self, agg_func):
            self._temporal_aggregator.func = agg_func

    cpdef setup(self):
        cdef int ncomb = len(self.model.scenarios.combinations)
        cdef int nts = len(self.model.timestepper)
        self._data = np.zeros((nts, ncomb,), np.float64)
        self._memory = np.empty((nts, ncomb,), np.float64)
        self.position = 0

    cpdef reset(self):
        self._data[...] = 0
        self.position = 0

    cpdef after(self):
        cdef int i, n
        cdef double[:] value
        cdef ScenarioIndex scenario_index
        cdef Timestep timestep = self.model.timestepper.current

        for i, scenario_index in enumerate(self.model.scenarios.combinations):
            self._memory[self.position, i] = self._param.get_value(scenario_index)

        if timestep.index < self.window:
            n = timestep.index + 1
        else:
            n = self.window

        value = self._temporal_aggregator.aggregate_2d(self._memory[0:n, :], axis=0)
        self._data[timestep.index, :] = value

        self.position += 1
        if self.position >= self.window:
            self.position = 0

    property data:
        def __get__(self):
            return np.array(self._data, dtype=np.float64)

    def to_dataframe(self):
        index = self.model.timestepper.datetime_index
        sc_index = self.model.scenarios.multiindex
        return pd.DataFrame(data=self.data, index=index, columns=sc_index)

    @classmethod
    def load(cls, model, data):
        from pywr.parameters import load_parameter
        parameter = load_parameter(model, data.pop("parameter"))
        window = int(data.pop("window"))
        return cls(model, parameter, window, **data)

RollingWindowParameterRecorder.register()

cdef class RollingMeanFlowNodeRecorder(NodeRecorder):
    """Records the mean flow of a Node for the previous N timesteps

    Parameters
    ----------
    model : `pywr.core.Model`
    node : `pywr.core.Node`
        The node to record
    timesteps : int
        The number of timesteps to calculate the mean flow for
    name : str (optional)
        The name of the recorder

    """
    def __init__(self, model, node, timesteps=None, days=None, name=None, **kwargs):
        super(RollingMeanFlowNodeRecorder, self).__init__(model, node, name=name, **kwargs)
        self.model = model
        if not timesteps and not days:
            raise ValueError("Either `timesteps` or `days` must be specified.")
        if timesteps:
            self.timesteps = int(timesteps)
        else:
            self.timesteps = 0
        if days:
            self.days = int(days)
        else:
            self.days = 0
        self._data = None
        self.position = 0

    cpdef setup(self):
        super(RollingMeanFlowNodeRecorder, self).setup()
        self._data = np.empty([len(self.model.timestepper), len(self.model.scenarios.combinations)])
        if self.days > 0:
            try:
                self.timesteps = self.days // self.model.timestepper.delta
            except TypeError:
                raise TypeError('A rolling window defined as a number of days is only valid with daily time-steps.')
        if self.timesteps == 0:
            raise ValueError("Timesteps property of MeanFlowRecorder is less than 1.")
        self._memory = np.zeros([len(self.model.scenarios.combinations), self.timesteps])

    cpdef reset(self):
        super(RollingMeanFlowNodeRecorder, self).reset()
        self.position = 0

    cpdef after(self):
        cdef Timestep timestep
        cdef int i, n
        cdef double[:] mean_flow
        # save today's flow
        for i in range(0, self._memory.shape[0]):
            self._memory[i, self.position] = self._node._flow[i]
        # calculate the mean flow
        timestep = self.model.timestepper.current
        if timestep.index < self.timesteps:
            n = timestep.index + 1
        else:
            n = self.timesteps
        # save the mean flow
        mean_flow = np.mean(self._memory[:, 0:n], axis=1)
        self._data[<int>(timestep.index), :] = mean_flow
        # prepare for the next timestep
        self.position += 1
        if self.position >= self.timesteps:
            self.position = 0

    property data:
        def __get__(self):
            return np.array(self._data, dtype=np.float64)

    @classmethod
    def load(cls, model, data):
        name = data.get("name")
        node = model.nodes[data["node"]]
        if "timesteps" in data:
            timesteps = int(data["timesteps"])
        else:
            timesteps = None
        if "days" in data:
            days = int(data["days"])
        else:
            days = None
        return cls(model, node, timesteps=timesteps, days=days, name=name)

RollingMeanFlowNodeRecorder.register()

cdef class BaseConstantNodeRecorder(NodeRecorder):
    """
    Base class for NodeRecorder classes with a single value for each scenario combination
    """

    cpdef setup(self):
        self._values = np.zeros(len(self.model.scenarios.combinations))

    cpdef reset(self):
        self._values[...] = 0.0

    cpdef after(self):
        raise NotImplementedError()

    cpdef double[:] values(self) except *:
        return self._values


cdef class TotalDeficitNodeRecorder(BaseConstantNodeRecorder):
    """
    Recorder to total the difference between modelled flow and max_flow for a Node
    """
    cpdef after(self):
        cdef double max_flow
        cdef ScenarioIndex scenario_index
        cdef Timestep ts = self.model.timestepper.current
        cdef double days = self.model.timestepper.current.days
        cdef AbstractNode node = self._node
        for scenario_index in self.model.scenarios.combinations:
            max_flow = node.get_max_flow(scenario_index)
            self._values[scenario_index.global_id] += (max_flow - node._flow[scenario_index.global_id])*days

        return 0
TotalDeficitNodeRecorder.register()


cdef class TotalFlowNodeRecorder(BaseConstantNodeRecorder):
    """
    Recorder to total the flow for a Node.

    A factor can be provided to scale the total flow (e.g. for calculating operational costs).
    """
    def __init__(self, *args, **kwargs):
        self.factor = kwargs.pop('factor', 1.0)
        super(TotalFlowNodeRecorder, self).__init__(*args, **kwargs)

    cpdef after(self):
        cdef ScenarioIndex scenario_index
        cdef int i
        cdef double days = self.model.timestepper.current.days
        for scenario_index in self.model.scenarios.combinations:
            i = scenario_index.global_id
            self._values[i] += self._node._flow[i]*self.factor*days
        return 0
TotalFlowNodeRecorder.register()


cdef class MeanFlowNodeRecorder(BaseConstantNodeRecorder):
    """
    Record the mean flow for a Node.

    A factor can be provided to scale the total flow (e.g. for calculating operational costs).
    """
    def __init__(self, *args, **kwargs):
        self.factor = kwargs.pop('factor', 1.0)
        super(MeanFlowNodeRecorder, self).__init__(*args, **kwargs)

    cpdef after(self):
        cdef ScenarioIndex scenario_index
        cdef int i
        for scenario_index in self.model.scenarios.combinations:
            i = scenario_index.global_id
            self._values[i] += self._node._flow[i]*self.factor
        return 0

    cpdef finish(self):
        cdef int i
        cdef int nt = self.model.timestepper.current.index
        for i in range(self._values.shape[0]):
            self._values[i] /= nt
MeanFlowNodeRecorder.register()


cdef class DeficitFrequencyNodeRecorder(BaseConstantNodeRecorder):
    """Recorder to return the frequency of timesteps with a failure to meet max_flow.
    """
    cpdef after(self):
        cdef double max_flow
        cdef ScenarioIndex scenario_index
        cdef Timestep ts = self.model.timestepper.current
        cdef AbstractNode node = self._node
        for scenario_index in self.model.scenarios.combinations:
            max_flow = node.get_max_flow(scenario_index)
            if abs(node._flow[scenario_index.global_id] - max_flow) > 1e-6:
                self._values[scenario_index.global_id] += 1.0

    cpdef finish(self):
        cdef int i
        cdef int nt = self.model.timestepper.current.index
        for i in range(self._values.shape[0]):
            self._values[i] /= nt
DeficitFrequencyNodeRecorder.register()

cdef class BaseConstantStorageRecorder(StorageRecorder):
    """
    Base class for StorageRecorder classes with a single value for each scenario combination
    """

    cpdef setup(self):
        self._values = np.zeros(len(self.model.scenarios.combinations))

    cpdef reset(self):
        self._values[...] = 0.0

    cpdef after(self):
        raise NotImplementedError()

    cpdef double[:] values(self) except *:
        return self._values
BaseConstantStorageRecorder.register()

cdef class MinimumVolumeStorageRecorder(BaseConstantStorageRecorder):
    """Record the minimum volume in a `Storage` node during a simulation."""
    cpdef reset(self):
        self._values[...] = np.inf

    cpdef after(self):
        cdef int i
        for i in range(self._values.shape[0]):
            self._values[i] = np.min([self._node._volume[i], self._values[i]])
        return 0
MinimumVolumeStorageRecorder.register()

cdef class MinimumThresholdVolumeStorageRecorder(BaseConstantStorageRecorder):
    """Record whether a `Storage` node falls below a particular volume threshold during a simulation.

    This recorder will return a value of `1.0` for scenarios where the volume `Storage` is less
    than or equal to the threshold at any time-step during the simulation. Otherwise it will return zero.
    """
    def __init__(self, model, node, threshold, *args, **kwargs):
        self.threshold = threshold
        super(MinimumThresholdVolumeStorageRecorder, self).__init__(model, node, *args, **kwargs)

    cpdef reset(self):
        self._values[...] = 0.0

    cpdef after(self):
        cdef int i
        for i in range(self._values.shape[0]):
            if self._node._volume[i] <= self.threshold:
                self._values[i] = 1.0
        return 0
MinimumThresholdVolumeStorageRecorder.register()


cdef class TimestepCountIndexParameterRecorder(IndexParameterRecorder):
    """Record the number of times an index parameter exceeds a threshold for each scenario.

    This recorder will count the number of timesteps so will be a daily count when running on a
    daily timestep.

    Parameters
    ----------
    model : `pywr.core.Model`
    parameter : `pywr.core.IndexParameter`
        The parameter to record
    threshold : int
        The threshold to compare the parameter to
    """
    def __init__(self, model, IndexParameter parameter, int threshold, *args, **kwargs):
        super().__init__(model, parameter, *args, **kwargs)
        self.threshold = threshold

    cpdef setup(self):
        self._count = np.zeros(len(self.model.scenarios.combinations), np.int32)

    cpdef reset(self):
        self._count[...] = 0

    cpdef after(self):
        cdef Timestep ts = self.model.timestepper.current
        cdef int value
        cdef ScenarioIndex scenario_index

        for scenario_index in self.model.scenarios.combinations:
            value = self._param.get_index(scenario_index)
            if value >= self.threshold:
                # threshold achieved, increment count
                self._count[scenario_index.global_id] += 1

    cpdef double[:] values(self) except *:
        return np.asarray(self._count).astype(np.float64)
TimestepCountIndexParameterRecorder.register()


cdef class AnnualCountIndexThresholdRecorder(Recorder):
    """
    For each scenario, count the number of times a list of parameters exceeds a threshold in each year.
    If multiple parameters exceed in one timestep then it is only counted once.

    Output from data property has shape: (years, scenario combinations)

    Parameters
    ----------
    model : `pywr.core.Model`
    parameters : list
        List of `pywr.core.IndexParameter` to record against
    name : str
        The name of the recorder
    threshold : int
        Threshold to compare parameters against
    exclude_months : list or None
        Optional list of month numbers to exclude from the count.
    """
    def __init__(self, model, list parameters, str name, int threshold, *args, **kwargs):
        self.exclude_months = kwargs.pop('exclude_months', None)
        # Optional different method for aggregating across time.
        temporal_agg_func = kwargs.pop('temporal_agg_func', 'sum')
        super().__init__(model, name=name, *args, **kwargs)
        self.parameters = parameters
        self.threshold = threshold
        for parameter in self.parameters:
            self.children.add(parameter)
        self._temporal_aggregator = Aggregator(temporal_agg_func)

    property temporal_agg_func:
        def __set__(self, agg_func):
            self._temporal_aggregator.func = agg_func

    cpdef setup(self):
        super(AnnualCountIndexThresholdRecorder, self).setup()
        self._num_years = self.model.timestepper.end.year - self.model.timestepper.start.year + 1
        self._ncomb = len(self.model.scenarios.combinations)
        self._data = np.empty([self._num_years, self._ncomb])
        self._data_this_year = np.zeros([len(self.parameters), self._ncomb])

    cpdef reset(self):
        self._data[...] = 0
        self._current_year = -1
        self._start_year = self.model.timestepper.start.year

    cpdef after(self):
        cdef Timestep ts = self.model.timestepper.current
        cdef int idx = self._current_year - self._start_year
        cdef int p
        cdef Py_ssize_t i
        cdef int value
        cdef ScenarioIndex scenario_index
        cdef IndexParameter parameter

        if ts.year != self._current_year:
            # A new year
            if self._current_year != -1:
                # As long as at least one year has been run
                # then save data for previous year
                for i in range(self._ncomb):
                    self._data[idx, i] = np.sum(self._data_this_year[:, i])

            self._data_this_year[...] = 0
            self._current_year = ts.year

        if self.exclude_months is not None and ts.month in self.exclude_months:
            return

        for scenario_index in self.model.scenarios.combinations:
            for p, parameter in enumerate(self.parameters):
                value = parameter.get_index(scenario_index)
                if value >= self.threshold:
                    self._data_this_year[p, scenario_index.global_id] += 1
                    break  # if multiple parameters exceed, only count once

    cpdef finish(self):
        cdef int idx = self._current_year - self._start_year
        cdef Py_ssize_t i
        for i in range(self._ncomb):
            self._data[idx, i] = np.sum(self._data_this_year[:, i])

    cpdef double[:] values(self) except *:
        """Compute a value for each scenario using `temporal_agg_func`.
        """
        return self._temporal_aggregator.aggregate_2d(self._data, axis=0, ignore_nan=self.ignore_nan)

    def to_dataframe(self):
        """ Return a `pandas.DataFrame` of the recorder data

        This DataFrame contains a MultiIndex for the columns with the recorder name
        as the first level and scenario combination names as the second level. This
        allows for easy combination with multiple recorder's DataFrames.
        """
        start_year = self.model.timestepper.start.year
        end_year = self.model.timestepper.end.year
        index = pd.period_range(f'{start_year}-01-01', f'{end_year}-01-01', freq='A')
        sc_index = self.model.scenarios.multiindex
        return pd.DataFrame(data=np.array(self._data, dtype=int), index=index, columns=sc_index)

    property data:
        def __get__(self):
            return np.array(self._data, dtype=np.int16)

    @classmethod
    def load(cls, model, data):
        from pywr.parameters import load_parameter
        parameters = [load_parameter(model, p) for p in data.pop("parameters")]
        return cls(model, parameters=parameters, **data)
AnnualCountIndexThresholdRecorder.register()


cdef class AnnualTotalFlowRecorder(Recorder):
    """
    For each scenario, record the total flow in each year across a list of nodes.
    Output from data property has shape: (years, scenario combinations)

    A list of factors can be provided to scale the total flow (e.g. for calculating operational costs).

    Parameters
    ----------
    model : `pywr.core.Model`
    name : str
        The name of the recorder
    nodes : list
        List of `pywr.core.Node` instances to record
    factors : list, optional
        List of factors to apply to each node
    """
    def __init__(self, model, str name, list nodes, *args, **kwargs):
        temporal_agg_func = kwargs.pop('temporal_agg_func', 'sum')
        factors = kwargs.pop('factors', None)
        super().__init__(model, name=name, *args, **kwargs)
        self.nodes = nodes
        self.factors = factors
        self._temporal_aggregator = Aggregator(temporal_agg_func)

    property temporal_agg_func:
        def __set__(self, agg_func):
            self._temporal_aggregator.func = agg_func

    property factors:
        # Property provides np.array style access to the internal memoryview.
        def __get__(self):
            return np.array(self._factors)
        def __set__(self, factors):
            if factors is None:
                factors = np.array([1.0 for n in self.nodes])
            self._factors = np.array(factors)

    cpdef setup(self):
        super(AnnualTotalFlowRecorder, self).setup()
        self._num_years = self.model.timestepper.end.year - self.model.timestepper.start.year + 1
        self._ncomb = len(self.model.scenarios.combinations)
        self._data = np.empty([self._num_years, self._ncomb])

    cpdef reset(self):
        self._data[...] = 0
        self._current_year = -1
        self._start_year = self.model.timestepper.start.year

    cpdef after(self):
        cdef int i, j
        cdef Timestep ts = self.model.timestepper.current
        cdef int days = self.model.timestepper.current.days
        cdef int idx = ts.year - self._start_year
        cdef AbstractNode node
        cdef double days_in_current_year = ts.days_in_current_year()
        cdef double days_in_next_year = ts.days_in_next_year()
        cdef double ts_days = ts.days

        for i in range(self._ncomb):
            for j, node in enumerate(self.nodes):
<<<<<<< HEAD
                self._data[idx, i] += node._flow[i] * days * self._factors[j]
=======
                self._data[idx, i] += node._flow[i] * days_in_current_year * self._factors[j]
                if days_in_current_year != ts.days and idx+1 < self._data.shape[0]:
                    # Timestep cross into the next year.
                    self._data[idx + 1, i] += node._flow[i] * days_in_next_year * self._factors[j]
>>>>>>> 4541c6b0

    cpdef double[:] values(self) except *:
        """Compute a value for each scenario using `temporal_agg_func`.
        """
        return self._temporal_aggregator.aggregate_2d(self._data, axis=0, ignore_nan=self.ignore_nan)

    property data:
        def __get__(self):
            return np.array(self._data, dtype=np.float64)

    def to_dataframe(self):
        """ Return a `pandas.DataFrame` of the recorder data

        This DataFrame contains a MultiIndex for the columns with the recorder name
        as the first level and scenario combination names as the second level. This
        allows for easy combination with multiple recorder's DataFrames.
        """
        start_year = self.model.timestepper.start.year
        end_year = self.model.timestepper.end.year
        index = pd.period_range(f'{start_year}-01-01', f'{end_year}-01-01', freq='A')
        sc_index = self.model.scenarios.multiindex
        return pd.DataFrame(data=np.array(self._data), index=index, columns=sc_index)

    @classmethod
    def load(cls, model, data):
        nodes = [model.nodes[n] for n in data.pop("nodes")]
        return cls(model, nodes=nodes, **data)
AnnualTotalFlowRecorder.register()


cdef class AnnualCountIndexParameterRecorder(IndexParameterRecorder):
    """ Record the number of years where an IndexParameter is greater than or equal to a threshold """
    def __init__(self, model, IndexParameter param, int threshold, *args, **kwargs):
        super(AnnualCountIndexParameterRecorder, self).__init__(model, param, *args, **kwargs)
        self.threshold = threshold

    cpdef setup(self):
        self._count = np.zeros(len(self.model.scenarios.combinations), np.int32)
        self._current_max = np.zeros_like(self._count)

    cpdef reset(self):
        self._count[...] = 0
        self._current_max[...] = 0
        self._current_year = -1

    cpdef after(self):
        cdef int i, ncomb, value
        cdef ScenarioIndex scenario_index
        cdef Timestep ts = self.model.timestepper.current

        ncomb = len(self.model.scenarios.combinations)

        if ts.year != self._current_year:
            # A new year
            if self._current_year != -1:
                # As long as at least one year has been run
                # then update the count if threshold equal to or exceeded
                for i in range(ncomb):
                    if self._current_max[i] >= self.threshold:
                        self._count[i] += 1

            # Finally reset current maximum and update current year
            self._current_max[...] = 0
            self._current_year = ts.year

        for scenario_index in self.model.scenarios.combinations:
            # Get current parameter value
            value = self._param.get_index(scenario_index)

            # Update annual max if a new maximum is found
            if value > self._current_max[scenario_index.global_id]:
                self._current_max[scenario_index.global_id] = value

        return 0

    cpdef finish(self):
        cdef int i
        cdef int ncomb = len(self.model.scenarios.combinations)
        # Complete the current year by updating the count if threshold equal to or exceeded
        for i in range(ncomb):
            if self._current_max[i] >= self.threshold:
                self._count[i] += 1

    cpdef double[:] values(self) except *:
        return np.asarray(self._count).astype(np.float64)
AnnualCountIndexParameterRecorder.register()


def load_recorder(model, data, recorder_name=None):
    recorder = None

    if isinstance(data, str):
        recorder_name = data

    # check if recorder has already been loaded
    for rec in model.recorders:
        if rec.name == recorder_name:
            recorder = rec
            break

    if recorder is None and isinstance(data, str):
        # recorder was requested by name, but hasn't been loaded yet
        if hasattr(model, "_recorders_to_load"):
            # we're still in the process of loading data from JSON and
            # the parameter requested hasn't been loaded yet - do it now
            try:
                data = model._recorders_to_load.pop(recorder_name)
            except KeyError:
                raise KeyError("Unknown recorder: '{}'".format(data))
            recorder = load_recorder(model, data)
        else:
            raise KeyError("Unknown recorder: '{}'".format(data))

    if recorder is None:
        recorder_type = data['type']

        name = recorder_type.lower()
        try:
            cls = recorder_registry[name]
        except KeyError:
            if name.endswith("recorder"):
                name = name.replace("recorder", "")
            else:
                name += "recorder"
            try:
                cls = recorder_registry[name]
            except KeyError:
                raise NotImplementedError('Unrecognised recorder type "{}"'.format(recorder_type))

        del(data["type"])
        recorder = cls.load(model, data)

    return recorder


cdef class BaseConstantParameterRecorder(ParameterRecorder):
    """Base class for `ParameterRecorder` classes with a single value for each scenario combination
    """
    cpdef setup(self):
        self._values = np.zeros(len(self.model.scenarios.combinations))

    cpdef reset(self):
        self._values[...] = 0.0

    cpdef after(self):
        raise NotImplementedError()

    cpdef double[:] values(self) except *:
        return self._values


cdef class TotalParameterRecorder(BaseConstantParameterRecorder):
    """Record the total value of a `Parameter` during a simulation.

    This recorder can be used to track the sum total of the values returned by a
    `Parameter` during a models simulation. An optional factor can be provided to
    apply a linear scaling of the values. If the parameter represents a flux
    the `integrate` keyword argument can be used to multiply the values by the time-step
    length in days.

    Parameters
    ----------
    model : `pywr.core.Model`
    param : `pywr.parameters.Parameter`
        The parameter to record.
    name : str (optional)
        The name of the recorder
    factor : float (default=1.0)
        Scaling factor for the values of `param`.
    integrate : bool (default=False)
        Whether to multiply by the time-step length in days during summation.
    """
    def __init__(self, *args, **kwargs):
        self.factor = kwargs.pop('factor', 1.0)
        self.integrate = kwargs.pop('integrate', False)
        super(TotalParameterRecorder, self).__init__(*args, **kwargs)

    cpdef after(self):
        cdef ScenarioIndex scenario_index
        cdef int i
        cdef double[:] values
        cdef factor = self.factor

        if self.integrate:
            factor *= self.model.timestepper.current.days

        values = self._param.get_all_values()
        for scenario_index in self.model.scenarios.combinations:
            i = scenario_index.global_id
            self._values[i] += values[i]*factor
        return 0
TotalParameterRecorder.register()


cdef class MeanParameterRecorder(BaseConstantParameterRecorder):
    """Record the mean value of a `Parameter` during a simulation.

    This recorder can be used to track the mean of the values returned by a
    `Parameter` during a models simulation. An optional factor can be provided to
    apply a linear scaling of the values.

    Parameters
    ----------
    model : `pywr.core.Model`
    param : `pywr.parameters.Parameter`
        The parameter to record.
    name : str (optional)
        The name of the recorder
    factor : float (default=1.0)
        Scaling factor for the values of `param`.
    """
    def __init__(self, *args, **kwargs):
        self.factor = kwargs.pop('factor', 1.0)
        super(MeanParameterRecorder, self).__init__(*args, **kwargs)

    cpdef after(self):
        cdef ScenarioIndex scenario_index
        cdef int i
        cdef double[:] values
        cdef factor = self.factor

        values = self._param.get_all_values()
        for scenario_index in self.model.scenarios.combinations:
            i = scenario_index.global_id
            self._values[i] += values[i]*factor
        return 0

    cpdef finish(self):
        cdef int i
        cdef int nt = self.model.timestepper.current.index
        for i in range(self._values.shape[0]):
            self._values[i] /= nt
MeanParameterRecorder.register()<|MERGE_RESOLUTION|>--- conflicted
+++ resolved
@@ -2077,15 +2077,11 @@
 
         for i in range(self._ncomb):
             for j, node in enumerate(self.nodes):
-<<<<<<< HEAD
-                self._data[idx, i] += node._flow[i] * days * self._factors[j]
-=======
                 self._data[idx, i] += node._flow[i] * days_in_current_year * self._factors[j]
                 if days_in_current_year != ts.days and idx+1 < self._data.shape[0]:
                     # Timestep cross into the next year.
                     self._data[idx + 1, i] += node._flow[i] * days_in_next_year * self._factors[j]
->>>>>>> 4541c6b0
-
+                    
     cpdef double[:] values(self) except *:
         """Compute a value for each scenario using `temporal_agg_func`.
         """
