--- conflicted
+++ resolved
@@ -206,7 +206,6 @@
     cdef public double[:] y
     cdef public Parameter parameter
 
-<<<<<<< HEAD
 cdef class FlowDelayParameter(Parameter):
     cdef public AbstractNode node
     cdef public int days
@@ -214,8 +213,7 @@
     cdef public float initial_flow
     cdef double[:, :] _memory
     cdef public int _memory_pointer
-=======
+
 cdef class DiscountFactorParameter(Parameter):
     cdef public double rate
-    cdef public int base_year
->>>>>>> b4d9828a
+    cdef public int base_year