import os
import numpy as np
cimport numpy as np
from scipy.interpolate import Rbf
import pandas
import json
import calendar
from libc.math cimport cos, M_PI
from libc.limits cimport INT_MIN, INT_MAX
from pywr.h5tools import H5Store
from pywr.hashes import check_hash
from .._core cimport is_leap_year
from ..dataframe_tools import align_and_resample_dataframe, load_dataframe, read_dataframe
import warnings


parameter_registry = {}


class UnutilisedDataWarning(Warning):
    """ Simple warning to indicate that not all data has been used. """
    pass

class TypeNotFoundError(KeyError):
    """
      Key Error, specifically designed for when the 'type' key is not found
      in a dataset. This takes the data value and outputs a summary of it, to
      aid in debugging.
    """
    def __init__(self, data):
        #Try to print out some sensible amount of data without overloading
        #the terminal with data. 1000 chars should be enough to get an idea
        #of what the data looks like. If more than 1000 chars, do a pandas-style
        #summary using ...
        data_str = json.dumps(data)
        if len(data_str) > 1000:
            data_summary = f"{data_str[:500]} ... {data_str[-500:]}"
        else:
            data_summary = data_str

        return f"Unable to find key 'type' in {data_summary}"

cdef class Parameter(Component):
    def __init__(self, *args, is_variable=False, **kwargs):
        super(Parameter, self).__init__(*args, **kwargs)
        self.is_variable = is_variable
        self.double_size = 0
        self.integer_size = 0

    @classmethod
    def register(cls):
        parameter_registry[cls.__name__.lower()] = cls

    @classmethod
    def unregister(cls):
        del(parameter_registry[cls.__name__.lower()])

    cpdef setup(self):
        super(Parameter, self).setup()
        cdef int num_comb
        if self.model.scenarios.combinations:
            num_comb = len(self.model.scenarios.combinations)
        else:
            num_comb = 1
        self.__values = np.empty([num_comb], np.float64)

    cpdef double value(self, Timestep ts, ScenarioIndex scenario_index) except? -1:
        raise NotImplementedError("Parameter must be subclassed")

    cdef calc_values(self, Timestep timestep):
        # default implementation calls Parameter.value in loop
        cdef ScenarioIndex scenario_index
        cdef ScenarioCollection scenario_collection = self.model.scenarios
        for scenario_index in scenario_collection.combinations:
            self.__values[<int>(scenario_index.global_id)] = self.value(timestep, scenario_index)

    cpdef double get_value(self, ScenarioIndex scenario_index):
        return self.__values[<int>(scenario_index.global_id)]

    cpdef double[:] get_all_values(self):
        return self.__values

    cpdef set_double_variables(self, double[:] values):
        raise NotImplementedError()

    cpdef double[:] get_double_variables(self):
        raise NotImplementedError()

    cpdef double[:] get_double_lower_bounds(self):
        raise NotImplementedError()

    cpdef double[:] get_double_upper_bounds(self):
        raise NotImplementedError()

    cpdef set_integer_variables(self, int[:] values):
        raise NotImplementedError()

    cpdef int[:] get_integer_variables(self):
        raise NotImplementedError()

    cpdef int[:] get_integer_lower_bounds(self):
        raise NotImplementedError()

    cpdef int[:] get_integer_upper_bounds(self):
        raise NotImplementedError()

    property size:
        def __get__(self):
            warnings.warn("Use of the `size` property on Parameters has been deprecated."
                          "Please use either `double_size` or `integer_size` instead.", DeprecationWarning)
            return self.double_size

        def __set__(self, value):
            warnings.warn("Use of the `size` property on Parameters has been deprecated."
                          "Please use either `double_size` or `integer_size` instead.", DeprecationWarning)
            self.double_size = value

    @classmethod
    def load(cls, model, data):
        # If a scenario is given don't pass this to the load values methods
        scenario = data.pop('scenario', None)

        values = load_parameter_values(model, data)
        data.pop("values", None)
        data.pop("url", None)
        name = data.pop("name", None)
        comment = data.pop("comment", None)

        if scenario is not None:
            scenario = model.scenarios[scenario]
            # Only pass scenario object if one provided; most Parameter subclasses
            # do not accept a scenario argument.
            return cls(model, scenario=scenario, values=values, name=name, comment=None, **data)
        else:
            return cls(model, values=values, name=name, comment=None, **data)
Parameter.register()


cdef class ConstantParameter(Parameter):
    def __init__(self, model, value, lower_bounds=0.0, upper_bounds=np.inf, scale=1.0, offset=0.0, **kwargs):
        super(ConstantParameter, self).__init__(model, **kwargs)
        self._value = value
        self.scale = scale
        self.offset = offset
        self.double_size = 1
        self.integer_size = 0
        self._lower_bounds = np.ones(self.double_size) * lower_bounds
        self._upper_bounds = np.ones(self.double_size) * upper_bounds

    cdef calc_values(self, Timestep timestep):
        # constant parameter can just set the entire array to one value
        self.__values[...] = self.offset + self._value * self.scale

    cpdef double value(self, Timestep ts, ScenarioIndex scenario_index) except? -1:
        return self._value

    cpdef set_double_variables(self, double[:] values):
        self._value = values[0]

    cpdef double[:] get_double_variables(self):
        return np.array([self._value, ], dtype=np.float64)

    cpdef double[:] get_double_lower_bounds(self):
        return self._lower_bounds

    cpdef double[:] get_double_upper_bounds(self):
        return self._upper_bounds

    @classmethod
    def load(cls, model, data):
        if "value" in data:
            value = data.pop("value")
        else:
            value = load_parameter_values(model, data)
        parameter = cls(model, value, **data)
        return parameter

ConstantParameter.register()


cdef class DataFrameParameter(Parameter):
    """Timeseries parameter with automatic alignment and resampling

    Parameters
    ----------
    model : pywr.model.Model
    dataframe : pandas.DataFrame or pandas.Series
    scenario: pywr._core.Scenario (optional)
    """
    def __init__(self, model, dataframe, scenario=None, **kwargs):
        super(DataFrameParameter, self).__init__(model, *kwargs)
        self.dataframe = dataframe
        self.scenario = scenario

    cpdef setup(self):
        super(DataFrameParameter, self).setup()
        # align and resample the dataframe
        dataframe_resampled = align_and_resample_dataframe(self.dataframe, self.model.timestepper.datetime_index)
        if dataframe_resampled.ndim == 1:
            dataframe_resampled = pandas.DataFrame(dataframe_resampled)
        # dataframe should now have the correct number of timesteps for the model
        if len(dataframe_resampled) != len(self.model.timestepper):
            raise ValueError("Aligning DataFrame failed with a different length compared with model timesteps.")
        # check that if a 2D DataFrame is given that we also have a scenario assigned with it
        if dataframe_resampled.ndim == 2 and dataframe_resampled.shape[1] > 1:
            if self.scenario is None:
                raise ValueError("Scenario must be given for a DataFrame input with multiple columns.")
            if self.scenario.size != dataframe_resampled.shape[1]:
                raise ValueError("Scenario size ({}) is different to the number of columns ({}) "
                                 "in the DataFrame input.".format(self.scenario.size, dataframe_resampled.shape[1]))
        self._values = dataframe_resampled.values.astype(np.float64)
        if self.scenario is not None:
            self._scenario_index = self.model.scenarios.get_scenario_index(self.scenario)

    cpdef double value(self, Timestep timestep, ScenarioIndex scenario_index) except? -1:
        cdef double value
        if self.scenario is not None:
            value = self._values[<int>(timestep.index), <int>(scenario_index._indices[self._scenario_index])]
        else:
            value = self._values[<int>(timestep.index), 0]
        return value

    @classmethod
    def load(cls, model, data):
        scenario = data.pop('scenario', None)
        if scenario is not None:
            scenario = model.scenarios[scenario]
        df = load_dataframe(model, data)
        return cls(model, df, scenario=scenario, **data)

DataFrameParameter.register()

cdef class ArrayIndexedParameter(Parameter):
    """Time varying parameter using an array and Timestep.index

    The values in this parameter are constant across all scenarios.
    """
    def __init__(self, model, values, *args, **kwargs):
        super(ArrayIndexedParameter, self).__init__(model, *args, **kwargs)
        self.values = np.asarray(values, dtype=np.float64)

    cdef calc_values(self, Timestep ts):
        # constant parameter can just set the entire array to one value
        self.__values[...] = self.values[ts.index]

    cpdef double value(self, Timestep ts, ScenarioIndex scenario_index) except? -1:
        """Returns the value of the parameter at a given timestep
        """
        return self.values[ts.index]
ArrayIndexedParameter.register()


cdef class ArrayIndexedScenarioParameter(Parameter):
    """A Scenario varying Parameter

    The values in this parameter are vary in time based on index and vary within a single Scenario.
    """
    def __init__(self, model, Scenario scenario, values, *args, **kwargs):
        """
        values should be an iterable that is the same length as scenario.size
        """
        super(ArrayIndexedScenarioParameter, self).__init__(model, *args, **kwargs)
        cdef int i
        values = np.asarray(values, dtype=np.float64)
        if values.ndim != 2:
            raise ValueError("Values must be two dimensional.")
        if scenario._size != values.shape[1]:
            raise ValueError("The size of the second dimension of values must equal the size of the scenario.")
        self.values = values
        self._scenario = scenario

    cpdef setup(self):
        super(ArrayIndexedScenarioParameter, self).setup()
        # This setup must find out the index of self._scenario in the model
        # so that it can return the correct value in value()
        self._scenario_index = self.model.scenarios.get_scenario_index(self._scenario)

    cpdef double value(self, Timestep ts, ScenarioIndex scenario_index) except? -1:
        # This is a bit confusing.
        # scenario_indices contains the current scenario number for all
        # the Scenario objects in the model run. We have cached the
        # position of self._scenario in self._scenario_index to lookup the
        # correct number to use in this instance.
        return self.values[ts.index, scenario_index._indices[self._scenario_index]]

ArrayIndexedScenarioParameter.register()


cdef class TablesArrayParameter(IndexParameter):
    def __init__(self, model, h5file, node, where='/', scenario=None, **kwargs):
        """
        This Parameter reads array data from a PyTables HDF database.

        The parameter reads data using the PyTables array interface and therefore
        does not require loading the entire dataset in to memory. This is useful
        for large model runs.

        Parameters
        ----------
        h5file : tables.File or filename
            The tables file handle or filename to attach the CArray objects to. If a
            filename is given the object will open and close the file handles.
        node : string
            Name of the node in the tables database to read data from
        where : string
            Path to read the node from.
        scenario : Scenario
            Scenario to use as the second index in the array.
        """
        super(TablesArrayParameter, self).__init__(model, **kwargs)

        self.h5file = h5file
        self.h5store = None
        self.node = node
        self.where = where
        self.scenario = scenario

        # Private attributes, initialised during setup()
        self._values_dbl = None  # Stores the loaded data if float
        self._values_int = None  # Stores the loaded data if integer
        # If a scenario is present this is the index in the model list of scenarios
        self._scenario_index = -1
        self._scenario_ids = None  # Lookup of scenario index to the loaded data index

    cpdef setup(self):
        cdef Py_ssize_t n, i

        super(TablesArrayParameter, self).setup()
        self._scenario_index = -1
        # This setup must find out the index of self._scenario in the model
        # so that it can return the correct value in value()
        if self.scenario is not None:
            self._scenario_index = self.model.scenarios.get_scenario_index(self.scenario)

        self.h5store = H5Store(self.h5file, None, "r")
        node = self.h5store.file.get_node(self.where, self.node)
        if not node.dtype in (np.float32, np.float64, np.int8, np.int16, np.int32):
            raise TypeError("Unexpected dtype in array: {}".format(node.dtype))

        # check the shape of the data is valid
        if self.scenario is not None:
            if node.shape[1] < self.scenario.size:
                raise IndexError('The length of the second dimension ({:d}) of the tables node ({}:{}) '
                                 'should be the same as the size of the specified Scenario ({:d}).'
                                 .format(node.shape[1], node._v_file.filename, node._v_pathname, self.scenario.size))
            elif node.shape[1] > self.scenario.size:
                warnings.warn('The length of the second dimension ({:d}) of the tables node ({}:{}) '
                              'is greater than the size of the specified Scenario ({:d}). '
                              'Not all data is being used!'.format(node.shape[1], node._v_file.filename, node._v_pathname, self.scenario.size),
                              UnutilisedDataWarning)
        if node.shape[0] < len(self.model.timestepper):
            raise IndexError('The length of the first dimension ({:d}) of the tables node ({}:{}) '
                             'should be equal to or greater than the number of timesteps.'
                             .format(node.shape[0], node._v_file.filename, node._v_pathname, len(self.model.timestepper)))
        elif node.shape[0] > len(self.model.timestepper):
            warnings.warn('The length of the first dimension ({:d}) of the tables node ({}:{}) '
                          'is greater than the number of timesteps. Not all data is being used!'
                          .format(node.shape[0], node._v_file.filename, node._v_pathname, len(self.model.timestepper)),
                          UnutilisedDataWarning)

        # detect data type and read into memoryview
        self._values_dbl = None
        self._values_int = None
        if self.scenario:
            # if possible, only load the data required
            scenario_indices = None
            # Default to index that is just out of bounds to cause IndexError if something goes wrong
            self._scenario_ids = np.ones(self.scenario.size, dtype=np.int32) * self.scenario.size

            # Calculate the scenario indices to load dependning on how scenario combinations are defined.
            if self.model.scenarios.user_combinations:
                scenario_indices = set()
                for user_combination in self.model.scenarios.user_combinations:
                    scenario_indices.add(user_combination[self._scenario_index])
                scenario_indices = sorted(list(scenario_indices))
            elif self.scenario.slice:
                scenario_indices = range(*self.scenario.slice.indices(self.scenario.slice.stop))
            else:
                # scenario is defined, but all data required
                self._scenario_ids = None

            if scenario_indices is not None:
                # Now load only the required data
                for n, i in enumerate(scenario_indices):
                    self._scenario_ids[i] = n

                if node.dtype in (np.float32, np.float64):
                    self._values_dbl = node[:len(self.model.timestepper), scenario_indices].astype(np.float64)
                else:
                    self._values_int = node[:len(self.model.timestepper), scenario_indices].astype(np.int32)

        if node.dtype in (np.float32, np.float64):
            if self._values_dbl is None:
                self._values_dbl = node.read().astype(np.float64)
            # negative values are often erroneous
            if np.min(self._values_dbl) < 0.0:
                warnings.warn('Negative values in input file "{}" from node: {}'.format(self.h5file, self.node))
            if not np.all(np.isfinite(self._values_dbl)):
                raise ValueError('Non-finite values in input file "{}" from node: {}'.format(self.h5file, self.node))
        else:
            if self._values_int is None:
                self._values_int = node.read().astype(np.int32)

    cpdef double value(self, Timestep ts, ScenarioIndex scenario_index) except? -1:
        cdef Py_ssize_t i = ts.index
        cdef Py_ssize_t j
        if self._values_dbl is None:
            return float(self.index(ts, scenario_index))
        # Support 1D and 2D indexing when scenario is or is not given.
        if self._scenario_index == -1:
            return self._values_dbl[i, 0]
        else:
            j = scenario_index._indices[self._scenario_index]
            if self._scenario_ids is not None:
                j = self._scenario_ids[j]
            return self._values_dbl[i, j]

    cpdef int index(self, Timestep ts, ScenarioIndex scenario_index) except? -1:
        cdef Py_ssize_t i = ts.index
        cdef Py_ssize_t j
        if self._values_int is None:
            return int(self.value(ts, scenario_index))
        # Support 1D and 2D indexing when scenario is or is not given.
        if self._scenario_index == -1:
            return self._values_int[i, 0]
        else:
            j = scenario_index._indices[self._scenario_index]
            if self._scenario_ids is not None:
                j = self._scenario_ids[j]
            return self._values_int[i, j]

    cpdef finish(self):
        self.h5store = None

    @classmethod
    def load(cls, model, data):
        scenario = data.pop('scenario', None)
        if scenario is not None:
            scenario = model.scenarios[scenario]

        url = data.pop('url')
        if not os.path.isabs(url) and model.path is not None:
            url = os.path.join(model.path, url)
        node = data.pop('node')
        where = data.pop('where', '/')

        # Check hashes if given before reading the data
        checksums = data.pop('checksum', {})
        for algo, hash in checksums.items():
            check_hash(url, hash, algorithm=algo)

        return cls(model, url, node, where=where, scenario=scenario)
TablesArrayParameter.register()


cdef class ConstantScenarioParameter(Parameter):
    """A Scenario varying Parameter

    The values in this parameter are constant in time, but vary within a single Scenario.
    """
    def __init__(self, model, Scenario scenario, values, *args, **kwargs):
        """
        values should be an iterable that is the same length as scenario.size
        """
        super(ConstantScenarioParameter, self).__init__(model, *args, **kwargs)
        cdef int i
        if scenario._size != len(values):
            raise ValueError("The number of values must equal the size of the scenario.")
        self._values = np.empty(scenario._size)
        for i in range(scenario._size):
            self._values[i] = values[i]
        self._scenario = scenario

    cpdef setup(self):
        super(ConstantScenarioParameter, self).setup()
        # This setup must find out the index of self._scenario in the model
        # so that it can return the correct value in value()
        self._scenario_index = self.model.scenarios.get_scenario_index(self._scenario)

    cpdef double value(self, Timestep ts, ScenarioIndex scenario_index) except? -1:
        # This is a bit confusing.
        # scenario_indices contains the current scenario number for all
        # the Scenario objects in the model run. We have cached the
        # position of self._scenario in self._scenario_index to lookup the
        # correct number to use in this instance.
        return self._values[scenario_index._indices[self._scenario_index]]
ConstantScenarioParameter.register()


cdef class ArrayIndexedScenarioMonthlyFactorsParameter(Parameter):
    """Time varying parameter using an array and Timestep.index with
    multiplicative factors per Scenario
    """
    def __init__(self, model, Scenario scenario, values, factors, *args, **kwargs):
        """
        values is the baseline timeseries data that is perturbed by a factor. The
        factor is taken from factors which is shape (scenario.size, 12). Therefore
        factors vary with the individual scenarios in scenario and month.
        """
        super(ArrayIndexedScenarioMonthlyFactorsParameter, self).__init__(model, *args, **kwargs)

        values = np.asarray(values, dtype=np.float64)
        factors = np.asarray(factors, dtype=np.float64)
        if factors.ndim != 2:
            raise ValueError("Factors must be two dimensional.")

        if factors.shape[0] != scenario._size:
            raise ValueError("First dimension of factors must be the same size as scenario.")
        if factors.shape[1] != 12:
            raise ValueError("Second dimension of factors must be 12.")
        self._scenario = scenario
        self._values = values
        self._factors = factors

    cpdef setup(self):
        super(ArrayIndexedScenarioMonthlyFactorsParameter, self).setup()
        # This setup must find out the index of self._scenario in the model
        # so that it can return the correct value in value()
        self._scenario_index = self.model.scenarios.get_scenario_index(self._scenario)

    cpdef double value(self, Timestep ts, ScenarioIndex scenario_index) except? -1:
        # This is a bit confusing.
        # scenario_indices contains the current scenario number for all
        # the Scenario objects in the model run. We have cached the
        # position of self._scenario in self._scenario_index to lookup the
        # correct number to use in this instance.
        cdef int imth = ts.month-1
        cdef int i = scenario_index._indices[self._scenario_index]
        return self._values[ts.index]*self._factors[i, imth]

    @classmethod
    def load(cls, model, data):
        scenario = data.pop("scenario", None)
        if scenario is not None:
            scenario = model.scenarios[scenario]

        if isinstance(data["values"], list):
            values = np.asarray(data["values"], np.float64)
        elif isinstance(data["values"], dict):
            values = load_parameter_values(model, data["values"])
        else:
            raise TypeError("Unexpected type for \"values\" in {}".format(cls.__name__))

        if isinstance(data["factors"], list):
            factors = np.asarray(data["factors"], np.float64)
        elif isinstance(data["factors"], dict):
            factors = load_parameter_values(model, data["factors"])
        else:
            raise TypeError("Unexpected type for \"factors\" in {}".format(cls.__name__))

        return cls(model, scenario, values, factors)

ArrayIndexedScenarioMonthlyFactorsParameter.register()


cdef class DailyProfileParameter(Parameter):
    """ An annual profile consisting of daily values.

    This parameter provides a repeating annual profile with a daily resolution. A total of 366 values
    must be provided. These values are coerced to a `numpy.array` internally.

    Parameters
    ----------
    values : iterable, array
        The 366 values that represent the daily profile.

    """
    def __init__(self, model, values, *args, **kwargs):
        super(DailyProfileParameter, self).__init__(model, *args, **kwargs)
        v = np.squeeze(np.array(values))
        if v.ndim != 1:
            raise ValueError("values must be 1-dimensional.")
        if len(values) != 366:
            raise ValueError("366 values must be given for a daily profile.")
        self._values = v

    cpdef double value(self, Timestep ts, ScenarioIndex scenario_index) except? -1:
        return self._values[ts.dayofyear_index]
DailyProfileParameter.register()

cdef class WeeklyProfileParameter(Parameter):
    """Weekly profile (52-week year)

    The last week of the year will have more than 7 days, as 365 / 7 is not whole.
    """
    def __init__(self, model, values, *args, **kwargs):
        super(WeeklyProfileParameter, self).__init__(model, *args, **kwargs)
        v = np.squeeze(np.array(values))
        if v.ndim != 1:
            raise ValueError("values must be 1-dimensional.")
        if len(values) == 53:
            values = values[:52]
            warnings.warn("Truncating 53 week profile to 52 weeks.")
        if len(values) != 52:
            raise ValueError("52 values must be given for a weekly profile.")
        self._values = v

    cpdef double value(self, Timestep ts, ScenarioIndex scenario_index) except? -1:
        return self._values[ts.week_index]
WeeklyProfileParameter.register()


cdef class MonthlyProfileParameter(Parameter):
    """Parameter which provides a monthly profile.

    The monthly profile returns a different value based on the month of the current
    time-step. By default this creates a piecewise profile with a step change at the
    beginning of each month. An optional `interp_day` keyword can instead create a
    linearly interpolated daily profile assuming the given values correspond to either
    the first or last day of the month.

    Parameters
    ----------
    values : iterable, array
        The 12 values that represent the monthly profile.
    lower_bounds : float (default=0.0)
        The lower bounds of the monthly profile values when used during optimisation.
    upper_bounds : float (default=np.inf)
        The upper bounds of the monthly profile values when used during optimisation.
    inter_day : str or None (default=None)
        If `interp_day` is None then no interpolation is undertaken, and the parameter
         returns values representing a piecewise monthly profile. Otherwise `interp_day`
         must be a string of either "first" or "last" representing which day of the month
         each of the 12 values represents. The parameter then returns linearly
         interpolated values between the given day of the month.


    See also
    --------
    ScenarioMonthlyProfileParameter
    ArrayIndexedScenarioMonthlyFactorsParameter
    """
    def __init__(self, model, values, lower_bounds=0.0, upper_bounds=np.inf, interp_day=None, **kwargs):
        super(MonthlyProfileParameter, self).__init__(model, **kwargs)
        self.double_size = 12
        self.integer_size = 0
        if len(values) != self.double_size:
            raise ValueError("12 values must be given for a monthly profile.")
        self._values = np.array(values)
        self.interp_day = interp_day
        self._lower_bounds = np.ones(self.double_size)*lower_bounds
        self._upper_bounds = np.ones(self.double_size)*upper_bounds

    cpdef reset(self):
        Parameter.reset(self)
        # The interpolated profile is recalculated during reset so that
        # it will update when the _values array is updated via `set_double_variables`
        # and the model is rerun. I.e. during optimisation (where setup is not redone).
        if self.interp_day is not None:
            self._interpolate()

    cpdef _interpolate(self):

        # Create an array to save the daily profile in.
        self._interp_values = np.zeros(366)
        cdef int i = 0
        cdef int mth

        # Create interpolation knots depending on values
        if self.interp_day == 'first':
            x = [1]  # First month
            y = []
            for mth in range(1, 13):
                x.append(x[-1] + calendar.monthrange(2015, mth)[1])
                y.append(self._values[mth-1])
            y.append(self._values[0])
        elif self.interp_day == 'last':
            x = [0]  # End of previous year
            y = [self._values[11]]  # Use value from December
            for mth in range(1, 13):
                x.append(x[-1] + calendar.monthrange(2015, mth)[1])
                y.append(self._values[mth-1])
        else:
            raise ValueError(f'Interpolation day "{self.interp_day}" not supported.')

        # Do the interpolation
        values = np.interp(np.arange(365) + 1, x, y)
        # Make the daily profile of 366 values repeating the same value for 28th & 29th Feb.
        for i in range(365):
            if i < 58:
                self._interp_values[i] = values[i]
            elif i == 58:
                self._interp_values[i] = values[i]
                self._interp_values[i+1] = values[i]
            elif i > 58:
                self._interp_values[i+1] = values[i]

    cpdef double value(self, Timestep ts, ScenarioIndex scenario_index) except? -1:
        if self.interp_day is None:
            return self._values[ts.month-1]
        else:
            return self._interp_values[ts.dayofyear_index]

    cpdef set_double_variables(self, double[:] values):
        self._values[...] = values

    cpdef double[:] get_double_variables(self):
        # Make sure we return a copy of the data instead of a view.
        return np.array(self._values).copy()

    cpdef double[:] get_double_lower_bounds(self):
        return self._lower_bounds

    cpdef double[:] get_double_upper_bounds(self):
        return self._upper_bounds
MonthlyProfileParameter.register()


cdef class ScenarioMonthlyProfileParameter(Parameter):
    """ Parameter that provides a monthly profile per scenario

    Behaviour is the same as `MonthlyProfileParameter` except a different
    profile is returned for each ensemble in a given scenario.

    See also
    --------
    MonthlyProfileParameter
    ArrayIndexedScenarioMonthlyFactorsParameter
    """
    def __init__(self, model, Scenario scenario, values, **kwargs):
        super(ScenarioMonthlyProfileParameter, self).__init__(model, **kwargs)

        if values.ndim != 2:
            raise ValueError("Factors must be two dimensional.")

        if scenario._size != values.shape[0]:
            raise ValueError("First dimension of factors must be the same size as scenario.")
        if values.shape[1] != 12:
            raise ValueError("Second dimension of factors must be 12.")
        self._scenario = scenario
        self._values = np.array(values)

    cpdef setup(self):
        super(ScenarioMonthlyProfileParameter, self).setup()
        # This setup must find out the index of self._scenario in the model
        # so that it can return the correct value in value()
        self._scenario_index = self.model.scenarios.get_scenario_index(self._scenario)

    cpdef double value(self, Timestep ts, ScenarioIndex scenario_index) except? -1:
        return self._values[scenario_index._indices[self._scenario_index], ts.month-1]

ScenarioMonthlyProfileParameter.register()

cdef class ScenarioWeeklyProfileParameter(Parameter):
    """Parameter that provides a weekly profile per scenario

    This parameter provides a repeating annual profile with a weekly resolution. A
    different profile is returned for each member of a given scenario

    Parameters
    ----------
    scenario: Scenario
        Scenario object over which different profiles should be provided.
    values : iterable, array
        Length of 1st dimension should equal the number of members in the scenario object
        and the length of the second dimension should be 52

    """
    def __init__(self, model, Scenario scenario, values, *args, **kwargs):
        super().__init__(model, *args, **kwargs)
        values = np.array(values)
        if values.ndim != 2:
            raise ValueError("Factors must be two dimensional.")
        if scenario._size != values.shape[0]:
            raise ValueError("First dimension of factors must be the same size as scenario.")
        if values.shape[1] != 52:
            raise ValueError("52 values must be given for a weekly profile.")
        self._values = values
        self._scenario = scenario

    cpdef setup(self):
        super(ScenarioWeeklyProfileParameter, self).setup()
        # This setup must find out the index of self._scenario in the model
        # so that it can return the correct value in value()
        self._scenario_index = self.model.scenarios.get_scenario_index(self._scenario)

    cpdef double value(self, Timestep ts, ScenarioIndex scenario_index) except? -1:
        return self._values[scenario_index._indices[self._scenario_index], ts.week_index]

ScenarioWeeklyProfileParameter.register()

cdef class ScenarioDailyProfileParameter(Parameter):
    """Parameter which provides a daily profile per scenario.

    This parameter provides a repeating annual profile with a daily resolution. A
    different profile is returned for each member of a given scenario

    Parameters
    ----------
    scenario: Scenario
        Scenario object over which different profiles should be provided
    values : iterable, array
        Length of 1st dimension should equal the number of members in the scenario object
        and the length of the second dimension should be 366

    """
    def __init__(self, model, Scenario scenario, values, *args, **kwargs):
        super().__init__(model, *args, **kwargs)
        values = np.array(values)
        if values.ndim != 2:
            raise ValueError("Factors must be two dimensional.")
        if scenario._size != values.shape[0]:
            raise ValueError("First dimension of factors must be the same size as scenario.")
        if values.shape[1] != 366:
            raise ValueError("366 values must be given for a daily profile.")
        self._values = values
        self._scenario = scenario

    cpdef setup(self):
        super(ScenarioDailyProfileParameter, self).setup()
        # This setup must find out the index of self._scenario in the model
        # so that it can return the correct value in value()
        self._scenario_index = self.model.scenarios.get_scenario_index(self._scenario)

    cpdef double value(self, Timestep ts, ScenarioIndex scenario_index) except? -1:
        cdef int i = ts.dayofyear_index
        return self._values[scenario_index._indices[self._scenario_index], i]

ScenarioDailyProfileParameter.register()


cdef class UniformDrawdownProfileParameter(Parameter):
    """Parameter which provides a uniformly reducing value from one to zero.

     This parameter is intended to be used with an `AnnualVirtualStorage` node to provide a profile
     that represents perfect average utilisation of the annual volume. It returns a value of 1 on the
     reset day, and subsequently reduces by 1/366 every day afterward.

    Parameters
    ----------
    reset_day: int
        The day of the month (1-31) to reset the volume to the initial value.
    reset_month: int
        The month of the year (1-12) to reset the volume to the initial value.

    See also
    --------
    AnnualVirtualStorage
    """
    def __init__(self, model, reset_day=1, reset_month=1, **kwargs):
        super().__init__(model, **kwargs)
        self.reset_day = reset_day
        self.reset_month = reset_month

    cpdef reset(self):
        super(UniformDrawdownProfileParameter, self).reset()
        # Reset day of the year based on a leap year.
        # Note that this is zero-based
        self._reset_idoy = pandas.Period(year=2016, month=self.reset_month, day=self.reset_day, freq='D').dayofyear - 1

    cpdef double value(self, Timestep ts, ScenarioIndex scenario_index) except? -1:
        cdef int current_idoy = ts.dayofyear_index
        cdef int total_days_in_period
        cdef int days_into_period
        cdef int year = ts.year

        days_into_period = current_idoy - self._reset_idoy
        if days_into_period < 0:
            # We're not past the reset day yet; use the previous year
            year -= 1

        if self._reset_idoy > 59:
            # Reset occurs after February therefore next year's February might be a leap year?
            year += 1

        # Determine the number of days in the period based on whether there is a leap year or not in the current period
        if is_leap_year(year):
            total_days_in_period = 366
        else:
            total_days_in_period = 365

        # Now determine number of days we're into the period if it has wrapped around to a new year
        if days_into_period < 0:
            days_into_period += 366
            # Need to adjust for post 29th Feb in non-leap years.
            # Recall `current_idoy` was incremented by 1 if it is a non-leap already (hence comparison to 59)
            if not is_leap_year(ts.year) and current_idoy > 59:
                days_into_period -= 1

        return 1.0 - days_into_period / total_days_in_period

    @classmethod
    def load(cls, model, data):
        return cls(model, **data)
UniformDrawdownProfileParameter.register()


cdef class RbfProfileParameter(Parameter):
    """Parameter which interpolates a daily profile using a radial basis function (RBF).

    The daily profile is computed during model `reset` using a radial basis function with
    day-of-year as the independent variables. The days of the year are defined by the user
    alongside the values to use on each of those days for the interpolation. The first
    day of the years should always be one, and its value is repeated as the 366th value.
    In addition the second and penultimate values are mirrored to encourage a consistent
    gradient to appear across the boundary. The RBF calculations are undertaken using
    the `scipy.interpolate.Rbf` object, please refer to Scipy's documentation for more
    information.

    Parameters
    ----------
    days_of_year : iterable, integer
        The days of the year at which the interpolation values are defined. The first
        value should be one.
    values : iterable, float
        Values to use for interpolation corresponding to the `days_of_year`.
    lower_bounds : float (default=0.0)
        The lower bounds of the values when used during optimisation.
    upper_bounds : float (default=np.inf)
        The upper bounds of the values when used during optimisation.
    variable_days_of_year_range : int (default=0)
        The maximum bounds (positive or negative) for the days of year during optimisation. A non-zero value
        will cause the days of the year values to be exposed as integer variables (except the first value which
        remains at day 1). This value is bounds on those variables as maximum shift from the given `days_of_year`.
    min_value, max_value : float
        Optionally cap the interpolated daily profile to a minimum and/or maximum value. The default values
        are negative and positive infinity for minimum and maximum respectively.
    rbf_kwargs: Optional, dict
        Optional dictionary of keyword arguments to base to the Rbf object.

    """
    def __init__(self, model, days_of_year, values, lower_bounds=0.0, upper_bounds=np.inf, rbf_kwargs=None,
                 variable_days_of_year_range=0, min_value=-np.inf, max_value=np.inf, **kwargs):
        super(RbfProfileParameter, self).__init__(model, **kwargs)

        if len(days_of_year) != len(values):
            raise ValueError(f"The length of values ({len(values)}) must equal the length of "
                             f"`days_of_year` ({len(days_of_year)}).")

        self.variable_days_of_year_range = variable_days_of_year_range
        self.double_size = len(values)
        self._values = np.array(values, dtype=np.float64)
        self.days_of_year = days_of_year
        self.min_value = min_value
        self.max_value = max_value
        self._lower_bounds = np.ones(self.double_size)*lower_bounds
        self._upper_bounds = np.ones(self.double_size)*upper_bounds

        if self.variable_days_of_year_range > 0:
            if np.any(np.diff(self.days_of_year) <= 2*self.variable_days_of_year_range):
                raise ValueError(f"The days of the year are too close together for the given "
                                 f"`variable_days_of_year_range`. This could cause the optimised days"
                                 f"of the year to overlap and become out of order.  Either increase the"
                                 f"spacing of the days of the year or reduce `variable_days_of_year_range` to"
                                 f"less than half the closest distance between the days of the year.")
            self.integer_size = len(values) - 1
            self._doy_lower_bounds = np.array([d - self.variable_days_of_year_range
                                               for d in self.days_of_year[1:]], dtype=np.int32)
            self._doy_upper_bounds = np.array([d + self.variable_days_of_year_range
                                               for d in self.days_of_year[1:]], dtype=np.int32)
        else:
            self.integer_size = 0

        self.rbf_kwargs = rbf_kwargs if rbf_kwargs is not None else {}

    property days_of_year:
        def __get__(self):
            return np.array(self._days_of_year)
        def __set__(self, values):
            values = np.array(values, dtype=np.int32)
            if values[0] != 1:
                raise ValueError('The first day of the years must be 1.')
            if len(values) < 3:
                raise ValueError('At least 3 days of the year are required.')
            if np.any(np.diff(values) <= 0):
                raise ValueError('The days of the year should be strictly monotonically increasing.')
            if np.any(0 > values > 365):
                raise ValueError('Days of the years should be between 1 and 365 inclusive.')
            self._days_of_year = values

    cpdef reset(self):
        Parameter.reset(self)
        # The interpolated profile is recalculated during reset so that
        # it will update when the _values array is updated via `set_double_variables`
        # and the model is rerun. I.e. during optimisation (where setup is not redone).
        self._interpolate()

    cpdef _interpolate(self):
        cdef int i
        cdef double[:] values
        cdef double v

        days_of_year = list(self._days_of_year)
        # Append day 365 to the list and mirror the penultimate and second DOY at the start and end
        # of the list respectively. This helps ensure the gradient is roughly the same across the boundary
        # between days 365 and 0.
        days_of_year = [days_of_year[-1]-365] + list(days_of_year) + [366, 366+days_of_year[1]-1]
        # Create the corresponding y values including the mirrored entries
        y = list(self._values)
        y = [y[-1]] + y + [y[0], y[1]]
        rbfi = Rbf(days_of_year, y)

        # Do the interpolation
        values = rbfi(np.arange(365) + 1)

        # Create an array to save the daily profile in.
        self._interp_values = np.zeros(366)
        # Make the daily profile of 366 values repeating the same value for 28th & 29th Feb.
        for i in range(365):
            v = max(min(values[i], self.max_value), self.min_value)
            if i < 58:
                self._interp_values[i] = v
            elif i == 58:
                self._interp_values[i] = v
                self._interp_values[i+1] = v
            elif i > 58:
                self._interp_values[i+1] = v

    cpdef double value(self, Timestep ts, ScenarioIndex scenario_index) except? -1:
        cdef int i = ts.dayofyear_index
        return self._interp_values[i]

    # Double variables are for the known interpolation values (y-axis)
    cpdef set_double_variables(self, double[:] values):
        self._values[...] = values

    cpdef double[:] get_double_variables(self):
        # Make sure we return a copy of the data instead of a view.
        return np.array(self._values).copy()

    cpdef double[:] get_double_lower_bounds(self):
        return self._lower_bounds

    cpdef double[:] get_double_upper_bounds(self):
        return self._upper_bounds

    # Integer variables are for the days of the year positions (if optimised)
    cpdef set_integer_variables(self, int[:] values):
        self.days_of_year = [1] + np.array(values).tolist()

    cpdef int[:] get_integer_variables(self):
        return np.array(self.days_of_year[1:], dtype=np.int32)

    cpdef int[:] get_integer_lower_bounds(self):
        return self._doy_lower_bounds

    cpdef int[:] get_integer_upper_bounds(self):
        return self._doy_upper_bounds

    @classmethod
    def load(cls, model, data):
        return cls(model, **data)
RbfProfileParameter.register()


cdef class IndexParameter(Parameter):
    """Base parameter providing an `index` method

    See also
    --------
    IndexedArrayParameter
    ControlCurveIndexParameter
    """
    cpdef double value(self, Timestep timestep, ScenarioIndex scenario_index) except? -1:
        """Returns the current index as a float"""
        # return index as a float
        return float(self.get_index(scenario_index))

    cpdef int index(self, Timestep timestep, ScenarioIndex scenario_index) except? -1:
        """Returns the current index"""
        # return index as an integer
        return 0

    cpdef setup(self):
        super(IndexParameter, self).setup()
        cdef int num_comb
        if self.model.scenarios.combinations:
            num_comb = len(self.model.scenarios.combinations)
        else:
            num_comb = 1
        self.__indices = np.empty([num_comb], np.int32)

    cdef calc_values(self, Timestep timestep):
        cdef ScenarioIndex scenario_index
        cdef ScenarioCollection scenario_collection = self.model.scenarios
        for scenario_index in scenario_collection.combinations:
            self.__indices[<int>(scenario_index.global_id)] = self.index(timestep, scenario_index)
            self.__values[<int>(scenario_index.global_id)] = self.value(timestep, scenario_index)

    cpdef int get_index(self, ScenarioIndex scenario_index):
        return self.__indices[<int>(scenario_index.global_id)]

    cpdef int[:] get_all_indices(self):
        return self.__indices
IndexParameter.register()


cdef class ConstantScenarioIndexParameter(IndexParameter):
    """A Scenario varying IndexParameter

    The values in this parameter are constant in time, but vary within a single Scenario.
    """
    def __init__(self, model, Scenario scenario, values, *args, **kwargs):
        """
        values should be an iterable that is the same length as scenario.size
        """
        super(ConstantScenarioIndexParameter, self).__init__(model, *args, **kwargs)
        cdef int i
        if scenario._size != len(values):
            raise ValueError("The number of values must equal the size of the scenario.")
        self._values = np.empty(scenario._size, dtype=np.int32)
        for i in range(scenario._size):
            self._values[i] = values[i]
        self._scenario = scenario

    cpdef setup(self):
        super(ConstantScenarioIndexParameter, self).setup()
        # This setup must find out the index of self._scenario in the model
        # so that it can return the correct value in value()
        self._scenario_index = self.model.scenarios.get_scenario_index(self._scenario)

    cpdef int index(self, Timestep timestep, ScenarioIndex scenario_index) except? -1:
        # This is a bit confusing.
        # scenario_indices contains the current scenario number for all
        # the Scenario objects in the model run. We have cached the
        # position of self._scenario in self._scenario_index to lookup the
        # correct number to use in this instance.
        return self._values[scenario_index._indices[self._scenario_index]]
ConstantScenarioIndexParameter.register()


cdef class IndexedArrayParameter(Parameter):
    """Parameter which uses an IndexParameter to index an array of Parameters

    An example use of this parameter is to return a demand saving factor (as
    a float) based on the current demand saving level (calculated by an
    `IndexParameter`).

    Parameters
    ----------
    index_parameter : `IndexParameter`
    params : iterable of `Parameters` or floats


    Notes
    -----
    Float arguments `params` are converted to `ConstantParameter`
    """
    def __init__(self, model, index_parameter, params, **kwargs):
        super(IndexedArrayParameter, self).__init__(model, **kwargs)
        assert(isinstance(index_parameter, IndexParameter))
        self.index_parameter = index_parameter
        self.children.add(index_parameter)

        self.params = []
        for p in params:
            if not isinstance(p, Parameter):
                from pywr.parameters import ConstantParameter
                p = ConstantParameter(model, p)
            self.params.append(p)

        for param in self.params:
            self.children.add(param)
        self.children.add(index_parameter)

    cpdef double value(self, Timestep timestep, ScenarioIndex scenario_index) except? -1:
        """Returns the value of the Parameter at the current index"""
        cdef int index
        index = self.index_parameter.get_index(scenario_index)
        cdef Parameter parameter = self.params[index]
        return parameter.get_value(scenario_index)

    @classmethod
    def load(cls, model, data):
        index_parameter = load_parameter(model, data.pop("index_parameter"))
        try:
            parameters = data.pop("params")
        except KeyError:
            parameters = data.pop("parameters")
        parameters = [load_parameter(model, parameter_data) for parameter_data in parameters]
        return cls(model, index_parameter, parameters, **data)
IndexedArrayParameter.register()


cdef class AnnualHarmonicSeriesParameter(Parameter):
    """ A `Parameter` which returns the value from an annual harmonic series

    This `Parameter` comprises a series N cosine function with a period of 365
     days. The calculation is performed using the Julien day of the year minus 1
     This causes a small discontinuity in non-leap years.

    .. math:: f(t) = A + \sum_{n=1}^N A_n\cdot \cos((2\pi nt)/365+\phi_n)

    Parameters
    ----------

    mean : float
        Mean value for the series (i.e. the position of zeroth harmonic)
    amplitudes : array_like
        The amplitudes for the N harmonic cosine functions. Must be the same
        length as phases.
    phases : array_like
        The phase shift of the N harmonic cosine functions. Must be the same
        length as amplitudes.

    """
    def __init__(self, model, mean, amplitudes, phases, *args, **kwargs):
        if len(amplitudes) != len(phases):
            raise ValueError("The number  of amplitudes and phases must be the same.")
        n = len(amplitudes)
        self.mean = mean
        self._amplitudes = np.array(amplitudes)
        self._phases = np.array(phases)

        self._mean_lower_bounds = kwargs.pop('mean_lower_bounds', 0.0)
        self._mean_upper_bounds = kwargs.pop('mean_upper_bounds', np.inf)
        self._amplitude_lower_bounds = np.ones(n)*kwargs.pop('amplitude_lower_bounds', 0.0)
        self._amplitude_upper_bounds = np.ones(n)*kwargs.pop('amplitude_upper_bounds', np.inf)
        self._phase_lower_bounds = np.ones(n)*kwargs.pop('phase_lower_bounds', 0.0)
        self._phase_upper_bounds = np.ones(n)*kwargs.pop('phase_upper_bounds', np.pi*2)
        super(AnnualHarmonicSeriesParameter, self).__init__(model, *args, **kwargs)
        # Size must be set after call to super.
        self.double_size = 1 + 2*n
        self._value_cache = 0.0
        self._ts_index_cache = -1

    @classmethod
    def load(cls, model, data):
        mean = data.pop('mean')
        amplitudes = data.pop('amplitudes')
        phases = data.pop('phases')

        return cls(model, mean, amplitudes, phases, **data)

    property amplitudes:
        def __get__(self):
            return np.asarray(self._amplitudes)

    property phases:
        def __get__(self):
            return np.asarray(self._phases)

    cpdef reset(self):
        Parameter.reset(self)
        self._value_cache = 0.0
        self._ts_index_cache = -1

    cpdef double value(self, Timestep timestep, ScenarioIndex scenario_index) except? -1:
        cdef int ts_index = timestep.index
        cdef int doy = timestep.dayofyear - 1
        cdef int n = self._amplitudes.shape[0]
        cdef int i
        cdef double val
        if ts_index == self._ts_index_cache:
            val = self._value_cache
        else:
            val = self.mean
            for i in range(n):
                val += self._amplitudes[i]*cos(doy*(i+1)*M_PI*2/365 + self._phases[i])
            self._value_cache = val
            self._ts_index_cache = ts_index
        return val

    cpdef set_double_variables(self, double[:] values):
        n = len(self.amplitudes)
        self.mean = values[0]
        self._amplitudes[...] = values[1:n+1]
        self._phases[...] = values[n+1:]

    cpdef double[:] get_double_variables(self):
        return np.r_[np.array([self.mean, ]), np.array(self.amplitudes), np.array(self.phases)]

    cpdef double[:] get_double_lower_bounds(self):
        return np.r_[self._mean_lower_bounds, self._amplitude_lower_bounds, self._phase_lower_bounds]

    cpdef double[:] get_double_upper_bounds(self):
        return np.r_[self._mean_upper_bounds, self._amplitude_upper_bounds, self._phase_upper_bounds]
AnnualHarmonicSeriesParameter.register()

cdef enum AggFuncs:
    SUM = 0
    MIN = 1
    MAX = 2
    MEAN = 3
    PRODUCT = 4
    CUSTOM = 5
    ANY = 6
    ALL = 7
    MEDIAN = 8
_agg_func_lookup = {
    "sum": AggFuncs.SUM,
    "min": AggFuncs.MIN,
    "max": AggFuncs.MAX,
    "mean": AggFuncs.MEAN,
    "product": AggFuncs.PRODUCT,
    "custom": AggFuncs.CUSTOM,
    "any": AggFuncs.ANY,
    "all": AggFuncs.ALL,
    "median": AggFuncs.MEDIAN,
}
_agg_func_lookup_reverse = {v: k for k, v in _agg_func_lookup.items()}

def wrap_const(model, value):
    if isinstance(value, (int, float)):
        value = ConstantParameter(model, value)
    return value


cdef class AggregatedParameter(Parameter):
    """A collection of IndexParameters

    This class behaves like a set. Parameters can be added or removed from it.
    It's value is the value of it's child parameters aggregated using a
    aggregating function (e.g. sum).

    Parameters
    ----------
    parameters : iterable of `IndexParameter`
        The parameters to aggregate
    agg_func : callable or str
        The aggregation function. Must be one of {"sum", "min", "max", "mean",
        "product"}, or a callable function which accepts a list of values.
    """
    def __init__(self, model, parameters, agg_func=None, **kwargs):
        super(AggregatedParameter, self).__init__(model, **kwargs)
        self.agg_func = agg_func
        self.parameters = list(parameters)
        for parameter in self.parameters:
            self.children.add(parameter)

    @classmethod
    def load(cls, model, data):
        parameters_data = data.pop("parameters")
        parameters = []
        for pdata in parameters_data:
            parameter = load_parameter(model, pdata)
            parameters.append(wrap_const(model, parameter))

        agg_func = data.pop("agg_func", None)
        return cls(model, parameters=parameters, agg_func=agg_func, **data)

    property agg_func:
        def __get__(self):
            if self._agg_func == AggFuncs.CUSTOM:
                return self._agg_user_func
            return _agg_func_lookup_reverse[self._agg_func]
        def __set__(self, agg_func):
            self._agg_user_func = None
            if isinstance(agg_func, str):
                agg_func = _agg_func_lookup[agg_func.lower()]
            elif callable(agg_func):
                self._agg_user_func = agg_func
                agg_func = AggFuncs.CUSTOM
            else:
                raise ValueError("Unrecognised aggregation function: \"{}\".".format(agg_func))
            self._agg_func = agg_func

    cpdef add(self, Parameter parameter):
        self.parameters.append(parameter)
        parameter.parents.add(self)

    cpdef remove(self, Parameter parameter):
        self.parameters.remove(parameter)
        parameter.parent.remove(self)

    def __len__(self):
        return len(self.parameters)

    cpdef setup(self):
        super(AggregatedParameter, self).setup()
        assert(len(self.parameters))

    cdef calc_values(self, Timestep timestep):
        cdef Parameter parameter
        cdef double[:] accum = self.__values  # View of the underlying location for the data
        cdef double[:] values
        cdef int i
        cdef int nparam
        cdef int n = accum.shape[0]
        cdef ScenarioIndex scenario_index

        if self._agg_func == AggFuncs.PRODUCT:
            accum[...] = 1.0
            for parameter in self.parameters:
                values = parameter.get_all_values()
                for i in range(n):
                    accum[i] *= values[i]
        elif self._agg_func == AggFuncs.SUM:
            accum[...] = 0.0
            for parameter in self.parameters:
                values = parameter.get_all_values()
                for i in range(n):
                    accum[i] += values[i]
        elif self._agg_func == AggFuncs.MAX:
            accum[...] = np.NINF
            for parameter in self.parameters:
                values = parameter.get_all_values()
                for i in range(n):
                    if values[i] > accum[i]:
                        accum[i] = values[i]
        elif self._agg_func == AggFuncs.MIN:
            accum[...] = np.PINF
            for parameter in self.parameters:
                values = parameter.get_all_values()
                for i in range(n):
                    if values[i] < accum[i]:
                        accum[i] = values[i]
        elif self._agg_func == AggFuncs.MEAN:
            accum[...] = 0.0
            for parameter in self.parameters:
                values = parameter.get_all_values()
                for i in range(n):
                    accum[i] += values[i]

            nparam = len(self.parameters)
            for i in range(n):
                accum[i] /= nparam

        elif self._agg_func == AggFuncs.MEDIAN:
            for i, scenario_index in enumerate(self.model.scenarios.combinations):
                accum[i] = np.median([parameter.get_value(scenario_index) for parameter in self.parameters])
        elif self._agg_func == AggFuncs.CUSTOM:
            for i, scenario_index in enumerate(self.model.scenarios.combinations):
                accum[i] = self._agg_user_func([parameter.get_value(scenario_index) for parameter in self.parameters])
        else:
            raise ValueError("Unsupported aggregation function.")
AggregatedParameter.register()

cdef class AggregatedIndexParameter(IndexParameter):
    """A collection of IndexParameters

    This class behaves like a set. Parameters can be added or removed from it.
    Its index is the index of it's child parameters aggregated using a
    aggregating function (e.g. sum).

    Parameters
    ----------
    parameters : iterable of `IndexParameter`
        The parameters to aggregate
    agg_func : callable or str
        The aggregation function. Must be one of {"sum", "min", "max", "any",
        "all", "product"}, or a callable function which accepts a list of values.
    """
    def __init__(self, model, parameters, agg_func=None, **kwargs):
        super(AggregatedIndexParameter, self).__init__(model, **kwargs)
        self.agg_func = agg_func
        self.parameters = list(parameters)
        for parameter in self.parameters:
            self.children.add(parameter)

    @classmethod
    def load(cls, model, data):
        parameters_data = data.pop("parameters")
        parameters = list()
        for pdata in parameters_data:
            parameter = load_parameter(model, pdata)
            parameters.append(wrap_const(model, parameter))

        agg_func = data.pop("agg_func", None)
        return cls(model, parameters=parameters, agg_func=agg_func, **data)

    property agg_func:
        def __get__(self):
            if self._agg_func == AggFuncs.CUSTOM:
               return self._agg_user_func
            return _agg_func_lookup_reverse[self._agg_func]
        def __set__(self, agg_func):
            self._agg_user_func = None
            if isinstance(agg_func, str):
                agg_func = _agg_func_lookup[agg_func.lower()]
            elif callable(agg_func):
                self._agg_user_func = agg_func
                agg_func = AggFuncs.CUSTOM
            else:
                raise ValueError("Unrecognised aggregation function: \"{}\".".format(agg_func))
            self._agg_func = agg_func

    cpdef add(self, Parameter parameter):
        self.parameters.append(parameter)
        parameter.parents.add(self)

    cpdef remove(self, Parameter parameter):
        self.parameters.remove(parameter)
        parameter.parent.remove(self)

    def __len__(self):
        return len(self.parameters)

    cpdef setup(self):
        super(AggregatedIndexParameter, self).setup()
        assert len(self.parameters)
        assert all([isinstance(parameter, IndexParameter) for parameter in self.parameters])

    cdef calc_values(self, Timestep timestep):
        cdef IndexParameter parameter
        cdef int[:] accum = self.__indices  # View of the underlying location for the data
        cdef int[:] values
        cdef int i
        cdef int nparam
        cdef int n = accum.shape[0]
        cdef ScenarioIndex scenario_index

        if self._agg_func == AggFuncs.PRODUCT:
            accum[...] = 1
            for parameter in self.parameters:
                values = parameter.get_all_indices()
                for i in range(n):
                    accum[i] *= values[i]
        elif self._agg_func == AggFuncs.SUM:
            accum[...] = 0
            for parameter in self.parameters:
                values = parameter.get_all_indices()
                for i in range(n):
                    accum[i] += values[i]
        elif self._agg_func == AggFuncs.MAX:
            accum[...] = INT_MIN
            for parameter in self.parameters:
                values = parameter.get_all_indices()
                for i in range(n):
                    if values[i] > accum[i]:
                        accum[i] = values[i]
        elif self._agg_func == AggFuncs.MIN:
            accum[...] = INT_MAX
            for parameter in self.parameters:
                values = parameter.get_all_indices()
                for i in range(n):
                    if values[i] < accum[i]:
                        accum[i] = values[i]
        elif self._agg_func == AggFuncs.ANY:
            accum[...] = 0
            for parameter in self.parameters:
                values = parameter.get_all_indices()
                for i in range(n):
                    if values[i]:
                        accum[i] = 1
        elif self._agg_func == AggFuncs.ALL:
            accum[...] = 1
            for parameter in self.parameters:
                values = parameter.get_all_indices()
                for i in range(n):
                    if not values[i]:
                        accum[i] = 0

        elif self._agg_func == AggFuncs.CUSTOM:
            for i, scenario_index in enumerate(self.model.scenarios.combinations):
                accum[i] = self._agg_user_func([parameter.get_index(scenario_index) for parameter in self.parameters])
        else:
            raise ValueError("Unsupported aggregation function.")

        # Finally set the float values
        for i in range(n):
            self.__values[i] = accum[i]


AggregatedIndexParameter.register()


cdef class DivisionParameter(Parameter):
    """ Parameter that divides one `Parameter` by another.

    Parameters
    ----------
    denominator : `Parameter`
        The parameter to use as the denominator (or divisor).
    numerator : `Parameter`
        The parameter to use as the numerator (or dividend).
    """
    def __init__(self, model, numerator, denominator, **kwargs):
        super().__init__(model, **kwargs)
        self._numerator = None
        self._denominator = None
        self.numerator = numerator
        self.denominator = denominator

    property numerator:
        def __get__(self):
            return self._numerator
        def __set__(self, parameter):
            # remove any existing parameter
            if self._numerator is not None:
                self._numerator.parents.remove(self)

            self._numerator = parameter
            self.children.add(parameter)

    property denominator:
        def __get__(self):
            return self._denominator
        def __set__(self, parameter):
            # remove any existing parameter
            if self._denominator is not None:
                self._denominator.parents.remove(self)

            self._denominator = parameter
            self.children.add(parameter)

    cdef calc_values(self, Timestep timestep):
        cdef int i
        cdef int n = self.__values.shape[0]

        for i in range(n):
            self.__values[i] = self._numerator.__values[i] / self._denominator.__values[i]

    @classmethod
    def load(cls, model, data):
        numerator = load_parameter(model, data.pop("numerator"))
        denominator = load_parameter(model, data.pop("denominator"))
        return cls(model, numerator, denominator, **data)
DivisionParameter.register()


cdef class NegativeParameter(Parameter):
    """ Parameter that takes negative of another `Parameter`

    Parameters
    ----------
    parameter : `Parameter`
        The parameter to to compare with the float.
    """
    def __init__(self, model, parameter, *args, **kwargs):
        super(NegativeParameter, self).__init__(model, *args, **kwargs)
        self.parameter = parameter
        self.children.add(parameter)

    cdef calc_values(self, Timestep timestep):
        cdef int i
        cdef int n = self.__values.shape[0]

        for i in range(n):
            self.__values[i] = -self.parameter.__values[i]

    @classmethod
    def load(cls, model, data):
        parameter = load_parameter(model, data.pop("parameter"))
        return cls(model, parameter, **data)
NegativeParameter.register()


cdef class MaxParameter(Parameter):
    """ Parameter that takes maximum of another `Parameter` and constant value (threshold)

    This class is a more efficient version of `AggregatedParameter` where
    a single `Parameter` is compared to constant value.

    Parameters
    ----------
    parameter : `Parameter`
        The parameter to to compare with the float.
    threshold : float (default=0.0)
        The threshold value to compare with the given parameter.
    """
    def __init__(self, model, parameter, threshold=0.0, *args, **kwargs):
        super(MaxParameter, self).__init__(model, *args, **kwargs)
        self.parameter = parameter
        self.children.add(parameter)
        self.threshold = threshold

    cdef calc_values(self, Timestep timestep):
        cdef int i
        cdef int n = self.__values.shape[0]

        for i in range(n):
            self.__values[i] = max(self.parameter.__values[i], self.threshold)

    @classmethod
    def load(cls, model, data):
        parameter = load_parameter(model, data.pop("parameter"))
        return cls(model, parameter, **data)
MaxParameter.register()


cdef class NegativeMaxParameter(MaxParameter):
    """ Parameter that takes maximum of the negative of a `Parameter` and constant value (threshold) """
    cdef calc_values(self, Timestep timestep):
        cdef int i
        cdef int n = self.__values.shape[0]

        for i in range(n):
            self.__values[i] = max(-self.parameter.__values[i], self.threshold)

NegativeMaxParameter.register()


cdef class MinParameter(Parameter):
    """ Parameter that takes minimum of another `Parameter` and constant value (threshold)

    This class is a more efficient version of `AggregatedParameter` where
    a single `Parameter` is compared to constant value.

    Parameters
    ----------
    parameter : `Parameter`
        The parameter to to compare with the float.
    threshold : float (default=0.0)
        The threshold value to compare with the given parameter.
    """
    def __init__(self, model, parameter, threshold=0.0, *args, **kwargs):
        super(MinParameter, self).__init__(model, *args, **kwargs)
        self.parameter = parameter
        self.children.add(parameter)
        self.threshold = threshold

    cdef calc_values(self, Timestep timestep):
        cdef int i
        cdef int n = self.__values.shape[0]

        for i in range(n):
            self.__values[i] = min(self.parameter.__values[i], self.threshold)

    @classmethod
    def load(cls, model, data):
        parameter = load_parameter(model, data.pop("parameter"))
        return cls(model, parameter, **data)
MinParameter.register()


cdef class NegativeMinParameter(MinParameter):
    """ Parameter that takes minimum of the negative of a `Parameter` and constant value (threshold) """
    cdef calc_values(self, Timestep timestep):
        cdef int i
        cdef int n = self.__values.shape[0]

        for i in range(n):
            self.__values[i] = min(-self.parameter.__values[i], self.threshold)
NegativeMinParameter.register()


cdef class OffsetParameter(Parameter):
    """Parameter that offsets another `Parameter` by a constant value.

    This class is a more efficient version of `AggregatedParameter` where
    a single `Parameter` is offset by a constant value.

    Parameters
    ----------
    parameter : `Parameter`
        The parameter to compare with the float.
    offset : float (default=0.0)
        The offset to apply to the value returned by `parameter`.
    lower_bounds : float (default=0.0)
        The lower bounds of the offset when used during optimisation.
    upper_bounds : float (default=np.inf)
        The upper bounds of the offset when used during optimisation.
    """
    def __init__(self, model, parameter, offset=0.0, lower_bounds=0.0, upper_bounds=np.inf, *args, **kwargs):
        super(OffsetParameter, self).__init__(model, *args, **kwargs)
        self.parameter = parameter
        self.children.add(parameter)
        self.offset = offset
        self.double_size = 1
        self._lower_bounds = np.ones(self.double_size) * lower_bounds
        self._upper_bounds = np.ones(self.double_size) * upper_bounds

    cdef calc_values(self, Timestep timestep):
        cdef int i
        cdef int n = self.__values.shape[0]

        for i in range(n):
            self.__values[i] = self.parameter.__values[i] + self.offset

    cpdef set_double_variables(self, double[:] values):
        self.offset = values[0]

    cpdef double[:] get_double_variables(self):
        return np.array([self.offset, ], dtype=np.float64)

    cpdef double[:] get_double_lower_bounds(self):
        return self._lower_bounds

    cpdef double[:] get_double_upper_bounds(self):
        return self._upper_bounds

    @classmethod
    def load(cls, model, data):
        parameter = load_parameter(model, data.pop("parameter"))
        return cls(model, parameter, **data)
OffsetParameter.register()


cdef class DeficitParameter(Parameter):
    """Parameter track the deficit (max_flow - actual flow) of a Node

    Parameters
    ----------
    model : pywr.model.Model
    node : Node
      The node that will have it's deficit tracked

    Notes
    -----
    This parameter is a little unusual in that it's value is calculated during
    the after method, not calc_values. It is intended to be used in combination
    with a recorder (e.g. NumpyArrayNodeRecorder) to record the deficit (
    defined as requested - actual flow) at a node. Note that this means
    recording this parameter does *not* give you the value that was used by
    the solver in this timestep. Alternatively, this parameter can be used
    in the model by other parameters and will evaluate to *yesterdays* deficit,
    where the deficit in the zeroth timestep is zero.
    """
    def __init__(self, model, node, *args, **kwargs):
        super(DeficitParameter, self).__init__(model, *args, **kwargs)
        self.node = node

    cpdef reset(self):
        self.__values[...] = 0.0

    cdef calc_values(self, Timestep timestep):
        pass # calculation done in after

    cpdef after(self):
        cdef double[:] max_flow
        cdef int i
        if self.node._max_flow_param is None:
            for i in range(0, self.node._flow.shape[0]):
                self.__values[i] = self.node._max_flow - self.node._flow[i]
        else:
            max_flow = self.node._max_flow_param.get_all_values()
            for i in range(0, self.node._flow.shape[0]):
                self.__values[i] = max_flow[i] - self.node._flow[i]

    @classmethod
    def load(cls, model, data):
        node = model._get_node_from_ref(model, data.pop("node"))
        return cls(model, node=node, **data)

DeficitParameter.register()


cdef class FlowParameter(Parameter):
    """Parameter that provides the flow from a node from the previous time-step.

    Parameters
    ----------
    model : pywr.model.Model
    node : Node
      The node that will have its flow tracked
    initial_value : float (default=0.0)
      The value to return on the first  time-step before the node has any past flow.

    Notes
    -----
    This parameter keeps track of the previous time step's flow on the given node. These
    values can be used in calculations for the current timestep as though this was any
    other parameter.
    """
    def __init__(self, model, node, *args, **kwargs):
        self.initial_value = kwargs.pop('initial_value', 0)
        super().__init__(model, *args, **kwargs)
        self.node = node

    cpdef setup(self):
        super(FlowParameter, self).setup()
        cdef int num_comb
        if self.model.scenarios.combinations:
            num_comb = len(self.model.scenarios.combinations)
        else:
            num_comb = 1
        self.__next_values = np.empty([num_comb], np.float64)

    cpdef reset(self):
        self.__next_values[...] = self.initial_value
        self.__values[...] = 0.0

    cdef calc_values(self, Timestep timestep):
        cdef int i
        for i in range(self.__values.shape[0]):
            self.__values[i] = self.__next_values[i]

    cpdef after(self):
        cdef int i
        for i in range(self.node._flow.shape[0]):
            self.__next_values[i] = self.node._flow[i]

    @classmethod
    def load(cls, model, data):
        node = model._get_node_from_ref(model, data.pop("node"))
        return cls(model, node=node, **data)
FlowParameter.register()


cdef class PiecewiseIntegralParameter(Parameter):
    """Parameter that integrates a piecewise function.

    This parameter calculates the integral of a piecewise function. The
    piecewise function is given as two arrays (`x` and `y`) and is assumed to
    start from (0, 0). The values of `x` should be monotonically increasing
    and greater than zero.

    Parameters
    ----------
    parameter : `Parameter`
        The parameter the defines the right hand bounds of the integration.
    x : iterable of doubles
    y : iterable of doubles

    """
    def __init__(self, model, parameter, x, y, *args, **kwargs):
        super().__init__(model, *args, **kwargs)
        self.parameter = parameter
        self.children.add(parameter)
        self.x = np.array(x, dtype=float)
        self.y = np.array(y, dtype=float)

    cpdef setup(self):
        super(PiecewiseIntegralParameter, self).setup()

        if len(self.x) != len(self.y):
            raise ValueError('The length of `x` and `y` should be the same.')

        if np.any(np.diff(self.x) < 0):
            raise ValueError('The array `x` should be monotonically increasing.')

    cpdef double value(self, Timestep timestep, ScenarioIndex scenario_index) except? -1:
        cdef double integral = 0.0
        cdef double x = self.parameter.get_value(scenario_index)
        cdef int i
        cdef double dx, prev_x

        prev_x = 0
        for i in range(self.x.shape[0]):
            if x < self.x[i]:
                dx = x - prev_x
            else:
                dx = self.x[i] - prev_x

            if dx < 0.0:
                break
            else:
                integral += dx * self.y[i]
            prev_x = self.x[i]
        return integral

    @classmethod
    def load(cls, model, data):
        parameter = load_parameter(model, data.pop('parameter'))
        return cls(model, parameter, **data)
PiecewiseIntegralParameter.register()


<<<<<<< HEAD
cdef class FlowDelayParameter(Parameter):
    """Parameter that returns the delayed flow for a node after a given number of timesteps or days
    
    Parameters
    ----------
    model : `pywr.model.Model`
    node: Node
        The node to delay for.
    timesteps: int
        Number of timesteps to delay the flow.
    days: int
        Number of days to delay the flow. Specifying a number of days (instead of a number
        of timesteps) is only valid if the number of days is exactly divisible by the model timestep length.
    initial_flow: float
        Flow value to return for initial model timesteps when these are less than or equal to the delay. This
        value is constant across all delayed timesteps and any model scenarios.
    """

    def __init__(self, model, node, *args, **kwargs):  
        self.node = node
        self.timesteps = kwargs.pop('timesteps', 0)
        self.days = kwargs.pop('days', 0)
        self.initial_flow = kwargs.pop('initial_flow', 0.0)
        super().__init__(model, *args, **kwargs)

    cpdef setup(self):
        super(FlowDelayParameter, self).setup()
        cdef int r
        if self.days > 0:
            r = self.days % self.model.timestepper.delta
            if r == 0:
                self.timesteps = self.days / self.model.timestepper.delta
            else:
                raise ValueError('The delay defined as number of days is not exactly divisible by the timestep delta.')
        if self.timesteps < 1:
            raise ValueError('The number of time-steps for a FlowDelayParameter node must be greater than one.')
        self._memory = np.zeros((self.timesteps,  len(self.model.scenarios.combinations)))
        self._memory_pointer = 0

    cpdef reset(self):
        self._memory[...] = self.initial_flow 
        self._memory_pointer = 0

    cpdef double value(self, Timestep ts, ScenarioIndex scenario_index) except? -1:
        return self._memory[self._memory_pointer, scenario_index.global_id]

    cpdef after(self):
        for i in range(self._memory.shape[1]):
            self._memory[self._memory_pointer, i] = self.node._flow[i]
        if self.timesteps > 1:
            self._memory_pointer = (self._memory_pointer + 1) % self.timesteps 

    @classmethod
    def load(cls, model, data):
        node = model._get_node_from_ref(model, data.pop("node"))
        return cls(model, node, **data)
FlowDelayParameter.register()
=======
cdef class DiscountFactorParameter(Parameter):
    """Parameter that returns the current discount factor based on discount rate and a base year.

    Parameters
    ----------
    discount_rate : float
        Discount rate (expressed as 0 - 1) used calculate discount factor for each year.
    base_year : int
        Discounting base year (i.e. the year with a discount factor equal to 1.0).
    """

    def __init__(self, model, rate, base_year, **kwargs):
        super(DiscountFactorParameter, self).__init__(model, **kwargs)
        self.rate = rate
        self.base_year = base_year

    cpdef double value(self, Timestep ts, ScenarioIndex scenario_index) except? -1:
        return 1 / pow(1.0 + self.rate, ts.year - self.base_year)

    @classmethod
    def load(cls, model, data):
        return cls(model, **data)

DiscountFactorParameter.register()
>>>>>>> b4d9828a


def get_parameter_from_registry(parameter_type):
    key = parameter_type.lower()
    try:
        return parameter_registry[key]
    except KeyError:
        pass
    if key.endswith("parameter"):
        key.replace("parameter", "")
    else:
        key = key + "parameter"
    try:
        return parameter_registry[key]
    except KeyError:
        raise TypeError('Unknown parameter type: "{}"'.format(parameter_type))


def load_parameter(model, data, parameter_name=None):
    """Load a parameter from a dict"""
    if isinstance(data, str):
        # parameter is a reference
        try:
            parameter = model.parameters[data]
        except KeyError:
            parameter = None
        if parameter is None:
            if hasattr(model, "_parameters_to_load"):
                # we're still in the process of loading data from JSON and
                # the parameter requested hasn't been loaded yet - do it now
                name = data
                try:
                    data = model._parameters_to_load.pop(name)
                except KeyError:
                    raise KeyError("Unknown parameter: '{}'".format(data))
                parameter = load_parameter(model, data)
            else:
                raise KeyError("Unknown parameter: '{}'".format(data))
    elif isinstance(data, (float, int)) or data is None:
        # parameter is a constant
        parameter = data
    else:
        # parameter is dynamic

        try:
             parameter_type = data['type']
        except KeyError:
            #raise custom exception that makes the error a bit easier to interpret
            raise TypeNotFoundError(data)

        try:
            parameter_name = data["name"]
        except:
            pass

        cls = get_parameter_from_registry(parameter_type)

        kwargs = dict([(k,v) for k,v in data.items()])
        del(kwargs["type"])
        if "name" in kwargs:
            del(kwargs["name"])
        parameter = cls.load(model, kwargs)

    if parameter_name is not None:
        # TODO FIXME: memory leak if parameter is subsequently removed from the model
        parameter.name = parameter_name
        model.parameters[parameter_name] = parameter

    return parameter


def load_parameter_values(model, data, values_key='values', url_key='url',
                          table_key='table'):
    """ Function to load values from a data dictionary.

    This function tries to load values in to a `np.ndarray` if 'values_key' is
    in 'data'. Otherwise it tries to `load_dataframe` from a 'url' key.

    Parameters
    ----------
    model - `Model` instance
    data - dict
    values_key - str
        Key in data to load values directly to a `np.ndarray`
    url_key - str
        Key in data to load values directly from an external file reference (using pandas)
    table_key - str
        Key in data to load values directly from an external file reference (using pandas)
    """
    if values_key in data:
        # values are given as an array
        values = np.array(data.pop(values_key), np.float64)
    elif url_key in data or table_key in data:
        df = load_dataframe(model, data)
        try:
            # If it's a DataFrame we coerce to a numpy array
            values = df.values
        except AttributeError:
            values = df
        values = np.squeeze(values.astype(np.float64))
    else:
        # Try to get some useful information about the parameter for the error message
        name = data.get('name', None)
        ptype = data.get('type', None)
        raise ValueError("Parameter ('{name}' of type '{ptype}' is missing a valid key to load its values. "
                         "Please provide either a '{}', '{}' or '{}' entry.".format(values_key, url_key, table_key, name=name, ptype=ptype))
    return values<|MERGE_RESOLUTION|>--- conflicted
+++ resolved
@@ -1927,7 +1927,6 @@
 PiecewiseIntegralParameter.register()
 
 
-<<<<<<< HEAD
 cdef class FlowDelayParameter(Parameter):
     """Parameter that returns the delayed flow for a node after a given number of timesteps or days
     
@@ -1984,8 +1983,10 @@
     def load(cls, model, data):
         node = model._get_node_from_ref(model, data.pop("node"))
         return cls(model, node, **data)
+
 FlowDelayParameter.register()
-=======
+
+
 cdef class DiscountFactorParameter(Parameter):
     """Parameter that returns the current discount factor based on discount rate and a base year.
 
@@ -2010,7 +2011,6 @@
         return cls(model, **data)
 
 DiscountFactorParameter.register()
->>>>>>> b4d9828a
 
 
 def get_parameter_from_registry(parameter_type):
