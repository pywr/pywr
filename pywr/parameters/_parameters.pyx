import os
import numpy as np
cimport numpy as np
import pandas
import calendar
from libc.math cimport cos, M_PI
from libc.limits cimport INT_MIN, INT_MAX
from pywr.h5tools import H5Store
from pywr.hashes import check_hash
<<<<<<< HEAD
from pywr.schema import ParameterSchema, DataFrameSchema, ExternalDataSchema, fields
import marshmallow
=======
from ..dataframe_tools import align_and_resample_dataframe, load_dataframe, read_dataframe
>>>>>>> 3aa48276
import warnings


parameter_registry = {}
parameter_schema_registry = {}


class UnutilisedDataWarning(Warning):
    """ Simple warning to indicate that not all data has been used. """
    pass


class classproperty(object):
    def __init__(self, fget):
        self.fget = fget
    def __get__(self, owner_self, owner_cls):
        return self.fget(owner_cls)


cdef class Parameter(Component):
    def __init__(self, *args, is_variable=False, **kwargs):
        super(Parameter, self).__init__(*args, **kwargs)
        self.is_variable = is_variable
        self.double_size = 0
        self.integer_size = 0

    @classmethod
    def register(cls, schema=None):
        parameter_registry[cls.__name__.lower()] = cls
        if schema is not None:
            parameter_schema_registry[cls.__name__.lower()] = schema

    @classmethod
    def unregister(cls):
        del(parameter_registry[cls.__name__.lower()])

    # This is a bit hacky. It's emulating a class attribute via the combination of a classmethod
    # and a custom decorator that passes the type rather than instance.
    @classproperty
    @classmethod
    def Schema(cls):
        try:
            return parameter_schema_registry[cls.__name__.lower()]
        except KeyError:
            return None

    cpdef setup(self):
        super(Parameter, self).setup()
        cdef int num_comb
        if self.model.scenarios.combinations:
            num_comb = len(self.model.scenarios.combinations)
        else:
            num_comb = 1
        self.__values = np.empty([num_comb], np.float64)

    cpdef double value(self, Timestep ts, ScenarioIndex scenario_index) except? -1:
        raise NotImplementedError("Parameter must be subclassed")

    cdef calc_values(self, Timestep timestep):
        # default implementation calls Parameter.value in loop
        cdef ScenarioIndex scenario_index
        cdef ScenarioCollection scenario_collection = self.model.scenarios
        for scenario_index in scenario_collection.combinations:
            self.__values[<int>(scenario_index.global_id)] = self.value(timestep, scenario_index)

    cpdef double get_value(self, ScenarioIndex scenario_index):
        return self.__values[<int>(scenario_index.global_id)]

    cpdef double[:] get_all_values(self):
        return self.__values

    cpdef set_double_variables(self, double[:] values):
        raise NotImplementedError()

    cpdef double[:] get_double_variables(self):
        raise NotImplementedError()

    cpdef double[:] get_double_lower_bounds(self):
        raise NotImplementedError()

    cpdef double[:] get_double_upper_bounds(self):
        raise NotImplementedError()

    cpdef set_integer_variables(self, int[:] values):
        raise NotImplementedError()

    cpdef int[:] get_integer_variables(self):
        raise NotImplementedError()

    cpdef int[:] get_integer_lower_bounds(self):
        raise NotImplementedError()

    cpdef int[:] get_integer_upper_bounds(self):
        raise NotImplementedError()

    property size:
        def __get__(self):
            warnings.warn("Use of the `size` property on Parameters has been deprecated."
                          "Please use either `double_size` or `integer_size` instead.", DeprecationWarning)
            return self.double_size

        def __set__(self, value):
            warnings.warn("Use of the `size` property on Parameters has been deprecated."
                          "Please use either `double_size` or `integer_size` instead.", DeprecationWarning)
            self.double_size = value

    @classmethod
    def load(cls, model, data):
        # If a scenario is given don't pass this to the load values methods
        scenario = data.pop('scenario', None)

        values = load_parameter_values(model, data)
        data.pop("values", None)
        data.pop("url", None)
        name = data.pop("name", None)
        comment = data.pop("comment", None)

        if scenario is not None:
            scenario = model.scenarios[scenario]
            # Only pass scenario object if one provided; most Parameter subclasses
            # do not accept a scenario argument.
            return cls(model, scenario=scenario, values=values, name=name, comment=None, **data)
        else:
            return cls(model, values=values, name=name, comment=None, **data)
Parameter.register(ParameterSchema)


class ConstantParameterSchema(ParameterSchema):
    __values_arg_name__ = 'value'
    # Core fields
    value = fields.PywrFloatField()
    scale = marshmallow.fields.Float()
    offset = marshmallow.fields.Float()

    # Bounds
    is_variable = marshmallow.fields.Boolean(default=False)
    lower_bounds = marshmallow.fields.Float(default=0.0)
    upper_bounds = marshmallow.fields.Float(default=np.inf)


cdef class ConstantParameter(Parameter):
    def __init__(self, model, value, lower_bounds=0.0, upper_bounds=np.inf, scale=1.0, offset=0.0, **kwargs):
        super(ConstantParameter, self).__init__(model, **kwargs)
        self._value = value
        self.scale = scale
        self.offset = offset
        self.double_size = 1
        self.integer_size = 0
        self._lower_bounds = np.ones(self.double_size) * lower_bounds
        self._upper_bounds = np.ones(self.double_size) * upper_bounds

    cdef calc_values(self, Timestep timestep):
        # constant parameter can just set the entire array to one value
        self.__values[...] = self.offset + self._value * self.scale

    cpdef double value(self, Timestep ts, ScenarioIndex scenario_index) except? -1:
        return self._value

    cpdef set_double_variables(self, double[:] values):
        self._value = values[0]

    cpdef double[:] get_double_variables(self):
        return np.array([self._value, ], dtype=np.float64)

    cpdef double[:] get_double_lower_bounds(self):
        return self._lower_bounds

    cpdef double[:] get_double_upper_bounds(self):
        return self._upper_bounds

    @classmethod
    def load(cls, model, data):
        if "value" in data:
            value = data.pop("value")
        else:
            value = load_parameter_values(model, data)
        parameter = cls(model, value, **data)
        return parameter

ConstantParameter.register(ConstantParameterSchema)


<<<<<<< HEAD
def align_and_resample_dataframe(df, datetime_index):
    from pandas.tseries.offsets import DateOffset, Week, Day
    # Must resample and align the DataFrame to the model.
    start = datetime_index[0]
    end = datetime_index[-1]

    df_index = df.index
    df_freq = df.index.freq
    if df_freq is None:
        raise ValueError('DataFrame index has no frequency.')

    # Special case of a weekly frequency that can be treated as 7D
    if isinstance(df_freq, Week):
        df_freq = Day(n=7)

    if df_index[0] > start:
        raise ValueError('DataFrame data begins after the index start date.')
    elif df_index[0] < start:
        warnings.warn("Model starts after the beginning of the DataFrame. Some data is not used.", UnutilisedDataWarning)

    if df_index[-1] < end:
        raise ValueError('DataFrame data ends before the index end date.')
    elif df_index[-1] > end:
        warnings.warn("Model ends before the end of the DataFrame. Some data is not used.", UnutilisedDataWarning)

    # Downsampling (i.e. from high freq to lower model freq)
    if datetime_index.freq >= df_freq:
        # Slice to required dates
        df = df[start:end]
        if df.index[0] != start:
            raise ValueError('Start date of DataFrame can not be aligned with the desired index start date.')
        # Take mean at the model's frequency
        df = df.resample(datetime_index.freq).mean()
        df.index.freq = datetime_index.freq
    else:
        raise NotImplementedError('Upsampling DataFrame not implemented.')

    return df


class DataFrameParameterSchema(DataFrameSchema, ParameterSchema):
    scenario = fields.ScenarioReferenceField(allow_none=True)



=======
>>>>>>> 3aa48276
cdef class DataFrameParameter(Parameter):
    """Timeseries parameter with automatic alignment and resampling

    Parameters
    ----------
    model : pywr.model.Model
    dataframe : pandas.DataFrame or pandas.Series
    scenario: pywr._core.Scenario (optional)
    """
    def __init__(self, model, dataframe, scenario=None, **kwargs):
        super(DataFrameParameter, self).__init__(model, *kwargs)
        self.dataframe = dataframe
        self.scenario = scenario

    cpdef setup(self):
        super(DataFrameParameter, self).setup()
        # align and resample the dataframe
        dataframe_resampled = align_and_resample_dataframe(self.dataframe, self.model.timestepper.datetime_index)
        if dataframe_resampled.ndim == 1:
            dataframe_resampled = pandas.DataFrame(dataframe_resampled)
        # dataframe should now have the correct number of timesteps for the model
        if len(dataframe_resampled) != len(self.model.timestepper):
            raise ValueError("Aligning DataFrame failed with a different length compared with model timesteps.")
        # check that if a 2D DataFrame is given that we also have a scenario assigned with it
        if dataframe_resampled.ndim == 2 and dataframe_resampled.shape[1] > 1:
            if self.scenario is None:
                raise ValueError("Scenario must be given for a DataFrame input with multiple columns.")
            if self.scenario.size != dataframe_resampled.shape[1]:
                raise ValueError("Scenario size ({}) is different to the number of columns ({}) "
                                 "in the DataFrame input.".format(self.scenario.size, dataframe_resampled.shape[1]))
        self._values = dataframe_resampled.values.astype(np.float64)
        if self.scenario is not None:
            self._scenario_index = self.model.scenarios.get_scenario_index(self.scenario)

    cpdef double value(self, Timestep timestep, ScenarioIndex scenario_index) except? -1:
        cdef double value
        if self.scenario is not None:
            value = self._values[<int>(timestep.index), <int>(scenario_index._indices[self._scenario_index])]
        else:
            value = self._values[<int>(timestep.index), 0]
        return value
DataFrameParameter.register(DataFrameParameterSchema)


class ArrayIndexedParameterSchema(ExternalDataSchema):
    pass


cdef class ArrayIndexedParameter(Parameter):
    """Time varying parameter using an array and Timestep.index

    The values in this parameter are constant across all scenarios.
    """
    def __init__(self, model, values, *args, **kwargs):
        super(ArrayIndexedParameter, self).__init__(model, *args, **kwargs)
        self.values = np.asarray(values, dtype=np.float64)

    cdef calc_values(self, Timestep ts):
        # constant parameter can just set the entire array to one value
        self.__values[...] = self.values[ts.index]

    cpdef double value(self, Timestep ts, ScenarioIndex scenario_index) except? -1:
        """Returns the value of the parameter at a given timestep
        """
<<<<<<< HEAD
        return self.values[ts._index]
ArrayIndexedParameter.register(ArrayIndexedParameterSchema)


class ArrayIndexedScenarioParameterSchema(ExternalDataSchema):
    scenario = fields.ScenarioReferenceField(allow_none=True)
=======
        return self.values[ts.index]
ArrayIndexedParameter.register()
>>>>>>> 3aa48276


cdef class ArrayIndexedScenarioParameter(Parameter):
    """A Scenario varying Parameter

    The values in this parameter are vary in time based on index and vary within a single Scenario.
    """
    def __init__(self, model, Scenario scenario, values, *args, **kwargs):
        """
        values should be an iterable that is the same length as scenario.size
        """
        super(ArrayIndexedScenarioParameter, self).__init__(model, *args, **kwargs)
        cdef int i
        values = np.asarray(values, dtype=np.float64)
        if values.ndim != 2:
            raise ValueError("Values must be two dimensional.")
        if scenario._size != values.shape[1]:
            raise ValueError("The size of the second dimension of values must equal the size of the scenario.")
        self.values = values
        self._scenario = scenario

    cpdef setup(self):
        super(ArrayIndexedScenarioParameter, self).setup()
        # This setup must find out the index of self._scenario in the model
        # so that it can return the correct value in value()
        self._scenario_index = self.model.scenarios.get_scenario_index(self._scenario)

    cpdef double value(self, Timestep ts, ScenarioIndex scenario_index) except? -1:
        # This is a bit confusing.
        # scenario_indices contains the current scenario number for all
        # the Scenario objects in the model run. We have cached the
        # position of self._scenario in self._scenario_index to lookup the
        # correct number to use in this instance.
        return self.values[ts.index, scenario_index._indices[self._scenario_index]]


cdef class TablesArrayParameter(IndexParameter):
    def __init__(self, model, h5file, node, where='/', scenario=None, **kwargs):
        """
        This Parameter reads array data from a PyTables HDF database.

        The parameter reads data using the PyTables array interface and therefore
        does not require loading the entire dataset in to memory. This is useful
        for large model runs.

        Parameters
        ----------
        h5file : tables.File or filename
            The tables file handle or filename to attach the CArray objects to. If a
            filename is given the object will open and close the file handles.
        node : string
            Name of the node in the tables database to read data from
        where : string
            Path to read the node from.
        scenario : Scenario
            Scenario to use as the second index in the array.
        """
        super(TablesArrayParameter, self).__init__(model, **kwargs)

        self.h5file = h5file
        self.h5store = None
        self.node = node
        self.where = where
        self.scenario = scenario

        # Private attributes, initialised during setup()
        self._values_dbl = None  # Stores the loaded data if float
        self._values_int = None  # Stores the loaded data if integer
        # If a scenario is present this is the index in the model list of scenarios
        self._scenario_index = -1
        self._scenario_ids = None  # Lookup of scenario index to the loaded data index

    cpdef setup(self):
        cdef Py_ssize_t n, i

        super(TablesArrayParameter, self).setup()
        self._scenario_index = -1
        # This setup must find out the index of self._scenario in the model
        # so that it can return the correct value in value()
        if self.scenario is not None:
            self._scenario_index = self.model.scenarios.get_scenario_index(self.scenario)

        self.h5store = H5Store(self.h5file, None, "r")
        node = self.h5store.file.get_node(self.where, self.node)
        if not node.dtype in (np.float32, np.float64, np.int8, np.int16, np.int32):
            raise TypeError("Unexpected dtype in array: {}".format(node.dtype))

        # check the shape of the data is valid
        if self.scenario is not None:
            if node.shape[1] < self.scenario.size:
                raise IndexError('The length of the second dimension ({:d}) of the tables node ({}:{}) '
                                 'should be the same as the size of the specified Scenario ({:d}).'
                                 .format(node.shape[1], node._v_file.filename, node._v_pathname, self.scenario.size))
            elif node.shape[1] > self.scenario.size:
                warnings.warn('The length of the second dimension ({:d}) of the tables node ({}:{}) '
                              'is greater than the size of the specified Scenario ({:d}). '
                              'Not all data is being used!'.format(node.shape[1], node._v_file.filename, node._v_pathname, self.scenario.size),
                              UnutilisedDataWarning)
        if node.shape[0] < len(self.model.timestepper):
            raise IndexError('The length of the first dimension ({:d}) of the tables node ({}:{}) '
                             'should be equal to or greater than the number of timesteps.'
                             .format(node.shape[0], node._v_file.filename, node._v_pathname, len(self.model.timestepper)))
        elif node.shape[0] > len(self.model.timestepper):
            warnings.warn('The length of the first dimension ({:d}) of the tables node ({}:{}) '
                          'is greater than the number of timesteps. Not all data is being used!'
                          .format(node.shape[0], node._v_file.filename, node._v_pathname, len(self.model.timestepper)),
                          UnutilisedDataWarning)

        # detect data type and read into memoryview
        self._values_dbl = None
        self._values_int = None
        if self.scenario:
            # if possible, only load the data required
            scenario_indices = None
            # Default to index that is just out of bounds to cause IndexError if something goes wrong
            self._scenario_ids = np.ones(self.scenario.size, dtype=np.int32) * self.scenario.size

            # Calculate the scenario indices to load dependning on how scenario combinations are defined.
            if self.model.scenarios.user_combinations:
                scenario_indices = set()
                for user_combination in self.model.scenarios.user_combinations:
                    scenario_indices.add(user_combination[self._scenario_index])
                scenario_indices = sorted(list(scenario_indices))
            elif self.scenario.slice:
                scenario_indices = range(*self.scenario.slice.indices(self.scenario.slice.stop))
            else:
                # scenario is defined, but all data required
                self._scenario_ids = None

            if scenario_indices is not None:
                # Now load only the required data
                for n, i in enumerate(scenario_indices):
                    self._scenario_ids[i] = n

                if node.dtype in (np.float32, np.float64):
                    self._values_dbl = node[:len(self.model.timestepper), scenario_indices].astype(np.float64)
                else:
                    self._values_int = node[:len(self.model.timestepper), scenario_indices].astype(np.int32)

        if node.dtype in (np.float32, np.float64):
            if self._values_dbl is None:
                self._values_dbl = node.read().astype(np.float64)
            # negative values are often erroneous
            if np.min(self._values_dbl) < 0.0:
                warnings.warn('Negative values in input file "{}" from node: {}'.format(self.h5file, self.node))
            if not np.all(np.isfinite(self._values_dbl)):
                raise ValueError('Non-finite values in input file "{}" from node: {}'.format(self.h5file, self.node))
        else:
            if self._values_int is None:
                self._values_int = node.read().astype(np.int32)

    cpdef double value(self, Timestep ts, ScenarioIndex scenario_index) except? -1:
        cdef Py_ssize_t i = ts.index
        cdef Py_ssize_t j
        if self._values_dbl is None:
            return float(self.index(ts, scenario_index))
        # Support 1D and 2D indexing when scenario is or is not given.
        if self._scenario_index == -1:
            return self._values_dbl[i, 0]
        else:
            j = scenario_index._indices[self._scenario_index]
            if self._scenario_ids is not None:
                j = self._scenario_ids[j]
            return self._values_dbl[i, j]

    cpdef int index(self, Timestep ts, ScenarioIndex scenario_index) except? -1:
        cdef Py_ssize_t i = ts.index
        cdef Py_ssize_t j
        if self._values_int is None:
            return int(self.value(ts, scenario_index))
        # Support 1D and 2D indexing when scenario is or is not given.
        if self._scenario_index == -1:
            return self._values_int[i, 0]
        else:
            j = scenario_index._indices[self._scenario_index]
            if self._scenario_ids is not None:
                j = self._scenario_ids[j]
            return self._values_int[i, j]

    cpdef finish(self):
        self.h5store = None

    @classmethod
    def load(cls, model, data):
        scenario = data.pop('scenario', None)
        if scenario is not None:
            scenario = model.scenarios[scenario]

        url = data.pop('url')
        if not os.path.isabs(url) and model.path is not None:
            url = os.path.join(model.path, url)
        node = data.pop('node')
        where = data.pop('where', '/')

        # Check hashes if given before reading the data
        checksums = data.pop('checksum', {})
        for algo, hash in checksums.items():
            check_hash(url, hash, algorithm=algo)

        return cls(model, url, node, where=where, scenario=scenario)
TablesArrayParameter.register()


cdef class ConstantScenarioParameter(Parameter):
    """A Scenario varying Parameter

    The values in this parameter are constant in time, but vary within a single Scenario.
    """
    def __init__(self, model, Scenario scenario, values, *args, **kwargs):
        """
        values should be an iterable that is the same length as scenario.size
        """
        super(ConstantScenarioParameter, self).__init__(model, *args, **kwargs)
        cdef int i
        if scenario._size != len(values):
            raise ValueError("The number of values must equal the size of the scenario.")
        self._values = np.empty(scenario._size)
        for i in range(scenario._size):
            self._values[i] = values[i]
        self._scenario = scenario

    cpdef setup(self):
        super(ConstantScenarioParameter, self).setup()
        # This setup must find out the index of self._scenario in the model
        # so that it can return the correct value in value()
        self._scenario_index = self.model.scenarios.get_scenario_index(self._scenario)

    cpdef double value(self, Timestep ts, ScenarioIndex scenario_index) except? -1:
        # This is a bit confusing.
        # scenario_indices contains the current scenario number for all
        # the Scenario objects in the model run. We have cached the
        # position of self._scenario in self._scenario_index to lookup the
        # correct number to use in this instance.
        return self._values[scenario_index._indices[self._scenario_index]]
ConstantScenarioParameter.register()


cdef class ArrayIndexedScenarioMonthlyFactorsParameter(Parameter):
    """Time varying parameter using an array and Timestep.index with
    multiplicative factors per Scenario
    """
    def __init__(self, model, Scenario scenario, values, factors, *args, **kwargs):
        """
        values is the baseline timeseries data that is perturbed by a factor. The
        factor is taken from factors which is shape (scenario.size, 12). Therefore
        factors vary with the individual scenarios in scenario and month.
        """
        super(ArrayIndexedScenarioMonthlyFactorsParameter, self).__init__(model, *args, **kwargs)

        values = np.asarray(values, dtype=np.float64)
        factors = np.asarray(factors, dtype=np.float64)
        if factors.ndim != 2:
            raise ValueError("Factors must be two dimensional.")

        if factors.shape[0] != scenario._size:
            raise ValueError("First dimension of factors must be the same size as scenario.")
        if factors.shape[1] != 12:
            raise ValueError("Second dimension of factors must be 12.")
        self._scenario = scenario
        self._values = values
        self._factors = factors

    cpdef setup(self):
        super(ArrayIndexedScenarioMonthlyFactorsParameter, self).setup()
        # This setup must find out the index of self._scenario in the model
        # so that it can return the correct value in value()
        self._scenario_index = self.model.scenarios.get_scenario_index(self._scenario)

    cpdef double value(self, Timestep ts, ScenarioIndex scenario_index) except? -1:
        # This is a bit confusing.
        # scenario_indices contains the current scenario number for all
        # the Scenario objects in the model run. We have cached the
        # position of self._scenario in self._scenario_index to lookup the
        # correct number to use in this instance.
        cdef int imth = ts.month-1
        cdef int i = scenario_index._indices[self._scenario_index]
        return self._values[ts.index]*self._factors[i, imth]

    @classmethod
    def load(cls, model, data):
        scenario = data.pop("scenario", None)
        if scenario is not None:
            scenario = model.scenarios[scenario]

        if isinstance(data["values"], list):
            values = np.asarray(data["values"], np.float64)
        elif isinstance(data["values"], dict):
            values = load_parameter_values(model, data["values"])
        else:
            raise TypeError("Unexpected type for \"values\" in {}".format(cls.__name__))

        if isinstance(data["factors"], list):
            factors = np.asarray(data["factors"], np.float64)
        elif isinstance(data["factors"], dict):
            factors = load_parameter_values(model, data["factors"])
        else:
            raise TypeError("Unexpected type for \"factors\" in {}".format(cls.__name__))

        return cls(model, scenario, values, factors)

ArrayIndexedScenarioMonthlyFactorsParameter.register()


cdef inline bint is_leap_year(int year):
    # http://stackoverflow.com/a/11595914/1300519
    return ((year & 3) == 0 and ((year % 25) != 0 or (year & 15) == 0))


cdef class DailyProfileParameter(Parameter):
    """ An annual profile consisting of daily values.

    This parameter provides a repeating annual profile with a daily resolution. A total of 366 values
    must be provided. These values are coerced to a `numpy.array` internally.

    Parameters
    ----------
    values : iterable, array
        The 366 values that represent the daily profile.

    """
    def __init__(self, model, values, *args, **kwargs):
        super(DailyProfileParameter, self).__init__(model, *args, **kwargs)
        v = np.squeeze(np.array(values))
        if v.ndim != 1:
            raise ValueError("values must be 1-dimensional.")
        if len(values) != 366:
            raise ValueError("366 values must be given for a daily profile.")
        self._values = v

    cpdef double value(self, Timestep ts, ScenarioIndex scenario_index) except? -1:
        cdef int i = ts.dayofyear - 1
        if not is_leap_year(<int>(ts.year)):
            if i > 58: # 28th Feb
                i += 1
        return self._values[i]
DailyProfileParameter.register()

cdef class WeeklyProfileParameter(Parameter):
    """Weekly profile (52-week year)

    The last week of the year will have more than 7 days, as 365 / 7 is not whole.
    """
    def __init__(self, model, values, *args, **kwargs):
        super(WeeklyProfileParameter, self).__init__(model, *args, **kwargs)
        v = np.squeeze(np.array(values))
        if v.ndim != 1:
            raise ValueError("values must be 1-dimensional.")
        if len(values) == 53:
            values = values[:52]
            warnings.warn("Truncating 53 week profile to 52 weeks.")
        if len(values) != 52:
            raise ValueError("52 values must be given for a weekly profile.")
        self._values = v

    cpdef double value(self, Timestep ts, ScenarioIndex scenario_index) except? -1:
        cdef int i = ts.dayofyear - 1
        if not is_leap_year(<int>(ts.datetime.year)):
            if i > 58: # 28th Feb
                i += 1
        cdef Py_ssize_t week
        if i >= 364:
            # last week of year is slightly longer than 7 days
            week = 51
        else:
            week = i // 7
        return self._values[week]
WeeklyProfileParameter.register()


class MonthlyProfileParameterSchema(ExternalDataSchema):
    # Bounds
    is_variable = marshmallow.fields.Boolean(default=False)
    lower_bounds = marshmallow.fields.Float(default=0.0)
    upper_bounds = marshmallow.fields.Float(default=np.inf)


cdef class MonthlyProfileParameter(Parameter):
    """Parameter which provides a monthly profile.

    The monthly profile returns a different value based on the month of the current
    time-step. By default this creates a piecewise profile with a step change at the
    beginning of each month. An optional `interp_day` keyword can instead create a
    linearly interpolated daily profile assuming the given values correspond to either
    the first or last day of the month.

    Parameters
    ----------
    values : iterable, array
        The 12 values that represent the monthly profile.
    lower_bounds : float (default=0.0)
        The lower bounds of the monthly profile values when used during optimisation.
    upper_bounds : float (default=np.inf)
        The upper bounds of the monthly profile values when used during optimisation.
    inter_day : str or None (default=None)
        If `interp_day` is None then no interpolation is undertaken, and the parameter
         returns values representing a piecewise monthly profile. Otherwise `interp_day`
         must be a string of either "first" or "last" representing which day of the month
         each of the 12 values represents. The parameter then returns linearly
         interpolated values between the given day of the month.


    See also
    --------
    ScenarioMonthlyProfileParameter
    ArrayIndexedScenarioMonthlyFactorsParameter
    """
    def __init__(self, model, values, lower_bounds=0.0, upper_bounds=np.inf, interp_day=None, **kwargs):
        super(MonthlyProfileParameter, self).__init__(model, **kwargs)
        self.double_size = 12
        self.integer_size = 0
        if len(values) != self.double_size:
            raise ValueError("12 values must be given for a monthly profile.")
        self._values = np.array(values)
        self.interp_day = interp_day
        self._lower_bounds = np.ones(self.double_size)*lower_bounds
        self._upper_bounds = np.ones(self.double_size)*upper_bounds

    cpdef reset(self):
        Parameter.reset(self)
        # The interpolated profile is recalculated during reset so that
        # it will update when the _values array is updated via `set_double_variables`
        # and the model is rerun. I.e. during optimisation (where setup is not redone).
        if self.interp_day is not None:
            self._interpolate()

    cpdef _interpolate(self):

        # Create an array to save the daily profile in.
        self._interp_values = np.zeros(366)
        cdef int i = 0
        cdef int mth

        # Create interpolation knots depending on values
        if self.interp_day == 'first':
            x = [1]  # First month
            y = []
            for mth in range(1, 13):
                x.append(x[-1] + calendar.monthrange(2015, mth)[1])
                y.append(self._values[mth-1])
            y.append(self._values[0])
        elif self.interp_day == 'last':
            x = [0]  # End of previous year
            y = [self._values[11]]  # Use value from December
            for mth in range(1, 13):
                x.append(x[-1] + calendar.monthrange(2015, mth)[1])
                y.append(self._values[mth-1])
        else:
            raise ValueError(f'Interpolation day "{self.interp_day}" not supported.')

        # Do the interpolation
        values = np.interp(np.arange(365) + 1, x, y)
        # Make the daily profile of 366 values repeating the same value for 28th & 29th Feb.
        for i in range(365):
            if i < 58:
                self._interp_values[i] = values[i]
            elif i == 58:
                self._interp_values[i] = values[i]
                self._interp_values[i+1] = values[i]
            elif i > 58:
                self._interp_values[i+1] = values[i]

    cpdef double value(self, Timestep ts, ScenarioIndex scenario_index) except? -1:
        cdef int i
        if self.interp_day is None:
            return self._values[ts.month-1]
        else:
            i = ts.dayofyear - 1
            if not is_leap_year(ts.year):
                if i > 58: # 28th Feb
                    i += 1
            return self._interp_values[i]

    cpdef set_double_variables(self, double[:] values):
        self._values[...] = values

    cpdef double[:] get_double_variables(self):
        # Make sure we return a copy of the data instead of a view.
        return np.array(self._values).copy()

    cpdef double[:] get_double_lower_bounds(self):
        return self._lower_bounds

    cpdef double[:] get_double_upper_bounds(self):
        return self._upper_bounds
MonthlyProfileParameter.register(MonthlyProfileParameterSchema)


class ScenarioMonthlyProfileParameterSchema(ExternalDataSchema):
    scenario = fields.ScenarioReferenceField(required=True)


cdef class ScenarioMonthlyProfileParameter(Parameter):
    """ Parameter that provides a monthly profile per scenario

    Behaviour is the same as `MonthlyProfileParameter` except a different
    profile is returned for each ensemble in a given scenario.

    See also
    --------
    MonthlyProfileParameter
    ArrayIndexedScenarioMonthlyFactorsParameter
    """
    def __init__(self, model, Scenario scenario, values, **kwargs):
        super(ScenarioMonthlyProfileParameter, self).__init__(model, **kwargs)

        if values.ndim != 2:
            raise ValueError("Factors must be two dimensional.")

        if scenario._size != values.shape[0]:
            raise ValueError("First dimension of factors must be the same size as scenario.")
        if values.shape[1] != 12:
            raise ValueError("Second dimension of factors must be 12.")
        self._scenario = scenario
        self._values = np.array(values)

    cpdef setup(self):
        super(ScenarioMonthlyProfileParameter, self).setup()
        # This setup must find out the index of self._scenario in the model
        # so that it can return the correct value in value()
        self._scenario_index = self.model.scenarios.get_scenario_index(self._scenario)

    cpdef double value(self, Timestep ts, ScenarioIndex scenario_index) except? -1:
        return self._values[scenario_index._indices[self._scenario_index], ts.month-1]

ScenarioMonthlyProfileParameter.register(ScenarioMonthlyProfileParameterSchema)

cdef class ScenarioWeeklyProfileParameter(Parameter):
    """Parameter that provides a weekly profile per scenario

    This parameter provides a repeating annual profile with a weekly resolution. A
    different profile is returned for each member of a given scenario

    Parameters
    ----------
    scenario: Scenario
        Scenario object over which different profiles should be provided.
    values : iterable, array
        Length of 1st dimension should equal the number of members in the scenario object
        and the length of the second dimension should be 52

    """
    def __init__(self, model, Scenario scenario, values, *args, **kwargs):
        super().__init__(model, *args, **kwargs)
        values = np.array(values)
        if values.ndim != 2:
            raise ValueError("Factors must be two dimensional.")
        if scenario._size != values.shape[0]:
            raise ValueError("First dimension of factors must be the same size as scenario.")
        if values.shape[1] != 52:
            raise ValueError("52 values must be given for a weekly profile.")
        self._values = values
        self._scenario = scenario

    cpdef setup(self):
        super(ScenarioWeeklyProfileParameter, self).setup()
        # This setup must find out the index of self._scenario in the model
        # so that it can return the correct value in value()
        self._scenario_index = self.model.scenarios.get_scenario_index(self._scenario)

    cpdef double value(self, Timestep ts, ScenarioIndex scenario_index) except? -1:
        cdef int i = ts.dayofyear - 1
        if not is_leap_year(ts.year):
            if i > 58: # 28th Feb
                i += 1
        cdef Py_ssize_t week
        if i >= 364:
            # last week of year is slightly longer than 7 days
            week = 51
        else:
            week = i // 7
        return self._values[scenario_index._indices[self._scenario_index], week]

ScenarioWeeklyProfileParameter.register()

cdef class ScenarioDailyProfileParameter(Parameter):
    """Parameter which provides a daily profile per scenario.

    This parameter provides a repeating annual profile with a daily resolution. A
    different profile is returned for each member of a given scenario

    Parameters
    ----------
    scenario: Scenario
        Scenario object over which different profiles should be provided
    values : iterable, array
        Length of 1st dimension should equal the number of members in the scenario object
        and the length of the second dimension should be 366

    """
    def __init__(self, model, Scenario scenario, values, *args, **kwargs):
        super().__init__(model, *args, **kwargs)
        values = np.array(values)
        if values.ndim != 2:
            raise ValueError("Factors must be two dimensional.")
        if scenario._size != values.shape[0]:
            raise ValueError("First dimension of factors must be the same size as scenario.")
        if values.shape[1] != 366:
            raise ValueError("366 values must be given for a daily profile.")
        self._values = values
        self._scenario = scenario

    cpdef setup(self):
        super(ScenarioDailyProfileParameter, self).setup()
        # This setup must find out the index of self._scenario in the model
        # so that it can return the correct value in value()
        self._scenario_index = self.model.scenarios.get_scenario_index(self._scenario)

    cpdef double value(self, Timestep ts, ScenarioIndex scenario_index) except? -1:
        cdef int i = ts.dayofyear - 1
        if not is_leap_year(ts.year):
            if i > 58: # 28th Feb
                i += 1
        return self._values[scenario_index._indices[self._scenario_index], i]

ScenarioDailyProfileParameter.register()


cdef class UniformDrawdownProfileParameter(Parameter):
    """Parameter which provides a uniformly reducing value from one to zero.

     This parameter is intended to be used with an `AnnualVirtualStorage` node to provide a profile
     that represents perfect average utilisation of the annual volume. It returns a value of 1 on the
     reset day, and subsequently reduces by 1/366 every day afterward.

    Parameters
    ----------
    reset_day: int
        The day of the month (1-31) to reset the volume to the initial value.
    reset_month: int
        The month of the year (1-12) to reset the volume to the initial value.

    See also
    --------
    `pywr.nodes.AnnualVirtualStorage`
    """
    def __init__(self, model, reset_day=1, reset_month=1, **kwargs):
        super().__init__(model, **kwargs)
        self.reset_day = reset_day
        self.reset_month = reset_month

    cpdef reset(self):
        super(UniformDrawdownProfileParameter, self).reset()
        # Reset day of the year based on a leap year.
        # Note that this is zero-based
        self._reset_idoy = pandas.Period(year=2016, month=self.reset_month, day=self.reset_day, freq='D').dayofyear - 1

    cpdef double value(self, Timestep ts, ScenarioIndex scenario_index) except? -1:
        cdef int current_idoy = ts.dayofyear - 1
        cdef int total_days_in_period
        cdef int days_into_period
        cdef int year = ts.year

        if not is_leap_year(ts.year):
            if current_idoy > 58: # 28th Feb
                current_idoy += 1

        days_into_period = current_idoy - self._reset_idoy
        if days_into_period < 0:
            # We're not past the reset day yet; use the previous year
            year -= 1

        if self._reset_idoy > 59:
            # Reset occurs after February therefore next year's February might be a leap year?
            year += 1

        # Determine the number of days in the period based on whether there is a leap year or not in the current period
        if is_leap_year(year):
            total_days_in_period = 366
        else:
            total_days_in_period = 365

        # Now determine number of days we're into the period if it has wrapped around to a new year
        if days_into_period < 0:
            days_into_period += 366
            # Need to adjust for post 29th Feb in non-leap years.
            # Recall `current_idoy` was incremented by 1 if it is a non-leap already (hence comparison to 59)
            if not is_leap_year(ts.year) and current_idoy > 59:
                days_into_period -= 1

        return 1.0 - days_into_period / total_days_in_period

    @classmethod
    def load(cls, model, data):
        return cls(model, **data)
UniformDrawdownProfileParameter.register()


cdef class IndexParameter(Parameter):
    """Base parameter providing an `index` method

    See also
    --------
    IndexedArrayParameter
    ControlCurveIndexParameter
    """
    cpdef double value(self, Timestep timestep, ScenarioIndex scenario_index) except? -1:
        """Returns the current index as a float"""
        # return index as a float
        return float(self.get_index(scenario_index))

    cpdef int index(self, Timestep timestep, ScenarioIndex scenario_index) except? -1:
        """Returns the current index"""
        # return index as an integer
        return 0

    cpdef setup(self):
        super(IndexParameter, self).setup()
        cdef int num_comb
        if self.model.scenarios.combinations:
            num_comb = len(self.model.scenarios.combinations)
        else:
            num_comb = 1
        self.__indices = np.empty([num_comb], np.int32)

    cdef calc_values(self, Timestep timestep):
        cdef ScenarioIndex scenario_index
        cdef ScenarioCollection scenario_collection = self.model.scenarios
        for scenario_index in scenario_collection.combinations:
            self.__indices[<int>(scenario_index.global_id)] = self.index(timestep, scenario_index)
            self.__values[<int>(scenario_index.global_id)] = self.value(timestep, scenario_index)

    cpdef int get_index(self, ScenarioIndex scenario_index):
        return self.__indices[<int>(scenario_index.global_id)]

    cpdef int[:] get_all_indices(self):
        return self.__indices
IndexParameter.register()


cdef class ConstantScenarioIndexParameter(IndexParameter):
    """A Scenario varying IndexParameter

    The values in this parameter are constant in time, but vary within a single Scenario.
    """
    def __init__(self, model, Scenario scenario, values, *args, **kwargs):
        """
        values should be an iterable that is the same length as scenario.size
        """
        super(ConstantScenarioIndexParameter, self).__init__(model, *args, **kwargs)
        cdef int i
        if scenario._size != len(values):
            raise ValueError("The number of values must equal the size of the scenario.")
        self._values = np.empty(scenario._size, dtype=np.int32)
        for i in range(scenario._size):
            self._values[i] = values[i]
        self._scenario = scenario

    cpdef setup(self):
        super(ConstantScenarioIndexParameter, self).setup()
        # This setup must find out the index of self._scenario in the model
        # so that it can return the correct value in value()
        self._scenario_index = self.model.scenarios.get_scenario_index(self._scenario)

    cpdef int index(self, Timestep timestep, ScenarioIndex scenario_index) except? -1:
        # This is a bit confusing.
        # scenario_indices contains the current scenario number for all
        # the Scenario objects in the model run. We have cached the
        # position of self._scenario in self._scenario_index to lookup the
        # correct number to use in this instance.
        return self._values[scenario_index._indices[self._scenario_index]]
ConstantScenarioIndexParameter.register()


cdef class IndexedArrayParameter(Parameter):
    """Parameter which uses an IndexParameter to index an array of Parameters

    An example use of this parameter is to return a demand saving factor (as
    a float) based on the current demand saving level (calculated by an
    `IndexParameter`).

    Parameters
    ----------
    index_parameter : `IndexParameter`
    params : iterable of `Parameters` or floats


    Notes
    -----
    Float arguments `params` are converted to `ConstantParameter`
    """
    def __init__(self, model, index_parameter, params, **kwargs):
        super(IndexedArrayParameter, self).__init__(model, **kwargs)
        assert(isinstance(index_parameter, IndexParameter))
        self.index_parameter = index_parameter
        self.children.add(index_parameter)

        self.params = []
        for p in params:
            if not isinstance(p, Parameter):
                from pywr.parameters import ConstantParameter
                p = ConstantParameter(model, p)
            self.params.append(p)

        for param in self.params:
            self.children.add(param)
        self.children.add(index_parameter)

    cpdef double value(self, Timestep timestep, ScenarioIndex scenario_index) except? -1:
        """Returns the value of the Parameter at the current index"""
        cdef int index
        index = self.index_parameter.get_index(scenario_index)
        cdef Parameter parameter = self.params[index]
        return parameter.get_value(scenario_index)

    @classmethod
    def load(cls, model, data):
        index_parameter = load_parameter(model, data.pop("index_parameter"))
        try:
            parameters = data.pop("params")
        except KeyError:
            parameters = data.pop("parameters")
        parameters = [load_parameter(model, parameter_data) for parameter_data in parameters]
        return cls(model, index_parameter, parameters, **data)
IndexedArrayParameter.register()


class AnnualHarmonicSeriesParameterSchema(ParameterSchema):
    mean = marshmallow.fields.Float(required=True)
    amplitudes = marshmallow.fields.List(marshmallow.fields.Float)
    phases = marshmallow.fields.List(marshmallow.fields.Float)

    # Bounds
    is_variable = marshmallow.fields.Boolean(default=False)
    mean_lower_bounds = marshmallow.fields.Float(default=0.0)
    mean_upper_bounds = marshmallow.fields.Float(default=np.inf)
    amplitude_lower_bounds = marshmallow.fields.Float(default=0.0)
    amplitude_upper_bounds = marshmallow.fields.Float(default=np.inf)
    phase_lower_bounds = marshmallow.fields.Float(default=0.0)
    phase_upper_bounds = marshmallow.fields.Float(default=np.pi*2)


cdef class AnnualHarmonicSeriesParameter(Parameter):
    """ A `Parameter` which returns the value from an annual harmonic series

    This `Parameter` comprises a series N cosine function with a period of 365
     days. The calculation is performed using the Julien day of the year minus 1
     This causes a small discontinuity in non-leap years.

    .. math:: f(t) = A + \sum_{n=1}^N A_n\cdot \cos((2\pi nt)/365+\phi_n)

    Parameters
    ----------

    mean : float
        Mean value for the series (i.e. the position of zeroth harmonic)
    amplitudes : array_like
        The amplitudes for the N harmonic cosine functions. Must be the same
        length as phases.
    phases : array_like
        The phase shift of the N harmonic cosine functions. Must be the same
        length as amplitudes.

    """
    def __init__(self, model, mean, amplitudes, phases, *args, **kwargs):
        if len(amplitudes) != len(phases):
            raise ValueError("The number  of amplitudes and phases must be the same.")
        n = len(amplitudes)
        self.mean = mean
        self._amplitudes = np.array(amplitudes)
        self._phases = np.array(phases)

        self._mean_lower_bounds = kwargs.pop('mean_lower_bounds', 0.0)
        self._mean_upper_bounds = kwargs.pop('mean_upper_bounds', np.inf)
        self._amplitude_lower_bounds = np.ones(n)*kwargs.pop('amplitude_lower_bounds', 0.0)
        self._amplitude_upper_bounds = np.ones(n)*kwargs.pop('amplitude_upper_bounds', np.inf)
        self._phase_lower_bounds = np.ones(n)*kwargs.pop('phase_lower_bounds', 0.0)
        self._phase_upper_bounds = np.ones(n)*kwargs.pop('phase_upper_bounds', np.pi*2)
        super(AnnualHarmonicSeriesParameter, self).__init__(model, *args, **kwargs)
        # Size must be set after call to super.
        self.double_size = 1 + 2*n
        self._value_cache = 0.0
        self._ts_index_cache = -1

    @classmethod
    def load(cls, model, data):
        mean = data.pop('mean')
        amplitudes = data.pop('amplitudes')
        phases = data.pop('phases')

        return cls(model, mean, amplitudes, phases, **data)

    property amplitudes:
        def __get__(self):
            return np.asarray(self._amplitudes)

    property phases:
        def __get__(self):
            return np.asarray(self._phases)

    cpdef reset(self):
        Parameter.reset(self)
        self._value_cache = 0.0
        self._ts_index_cache = -1

    cpdef double value(self, Timestep timestep, ScenarioIndex scenario_index) except? -1:
        cdef int ts_index = timestep.index
        cdef int doy = timestep.dayofyear - 1
        cdef int n = self._amplitudes.shape[0]
        cdef int i
        cdef double val
        if ts_index == self._ts_index_cache:
            val = self._value_cache
        else:
            val = self.mean
            for i in range(n):
                val += self._amplitudes[i]*cos(doy*(i+1)*M_PI*2/365 + self._phases[i])
            self._value_cache = val
            self._ts_index_cache = ts_index
        return val

    cpdef set_double_variables(self, double[:] values):
        n = len(self.amplitudes)
        self.mean = values[0]
        self._amplitudes[...] = values[1:n+1]
        self._phases[...] = values[n+1:]

    cpdef double[:] get_double_variables(self):
        return np.r_[np.array([self.mean, ]), np.array(self.amplitudes), np.array(self.phases)]

    cpdef double[:] get_double_lower_bounds(self):
        return np.r_[self._mean_lower_bounds, self._amplitude_lower_bounds, self._phase_lower_bounds]

    cpdef double[:] get_double_upper_bounds(self):
        return np.r_[self._mean_upper_bounds, self._amplitude_upper_bounds, self._phase_upper_bounds]
AnnualHarmonicSeriesParameter.register(AnnualHarmonicSeriesParameterSchema)

cdef enum AggFuncs:
    SUM = 0
    MIN = 1
    MAX = 2
    MEAN = 3
    PRODUCT = 4
    CUSTOM = 5
    ANY = 6
    ALL = 7
    MEDIAN = 8
_agg_func_lookup = {
    "sum": AggFuncs.SUM,
    "min": AggFuncs.MIN,
    "max": AggFuncs.MAX,
    "mean": AggFuncs.MEAN,
    "product": AggFuncs.PRODUCT,
    "custom": AggFuncs.CUSTOM,
    "any": AggFuncs.ANY,
    "all": AggFuncs.ALL,
    "median": AggFuncs.MEDIAN,
}
_agg_func_lookup_reverse = {v: k for k, v in _agg_func_lookup.items()}

def wrap_const(model, value):
    if isinstance(value, (int, float)):
        value = ConstantParameter(model, value)
    return value


class AggregatedParameterSchema(ParameterSchema):
    parameters = marshmallow.fields.List(fields.ParameterField(wrap_constants=True))
    agg_func = marshmallow.fields.String(validate=marshmallow.validate.OneOf(_agg_func_lookup.keys()))


cdef class AggregatedParameter(Parameter):
    """A collection of IndexParameters

    This class behaves like a set. Parameters can be added or removed from it.
    It's value is the value of it's child parameters aggregated using a
    aggregating function (e.g. sum).

    Parameters
    ----------
    parameters : iterable of `IndexParameter`
        The parameters to aggregate
    agg_func : callable or str
        The aggregation function. Must be one of {"sum", "min", "max", "mean",
        "product"}, or a callable function which accepts a list of values.
    """
    def __init__(self, model, parameters, agg_func=None, **kwargs):
        super(AggregatedParameter, self).__init__(model, **kwargs)
        self.agg_func = agg_func
        self.parameters = list(parameters)
        for parameter in self.parameters:
            self.children.add(parameter)

    @classmethod
    def load(cls, model, data):
        parameters_data = data.pop("parameters")
        parameters = []
        for pdata in parameters_data:
            parameter = load_parameter(model, pdata)
            parameters.append(wrap_const(model, parameter))

        agg_func = data.pop("agg_func", None)
        return cls(model, parameters=parameters, agg_func=agg_func, **data)

    property agg_func:
        def __get__(self):
            if self._agg_func == AggFuncs.CUSTOM:
                return self._agg_user_func
            return _agg_func_lookup_reverse[self._agg_func]
        def __set__(self, agg_func):
            self._agg_user_func = None
            if isinstance(agg_func, str):
                agg_func = _agg_func_lookup[agg_func.lower()]
            elif callable(agg_func):
                self._agg_user_func = agg_func
                agg_func = AggFuncs.CUSTOM
            else:
                raise ValueError("Unrecognised aggregation function: \"{}\".".format(agg_func))
            self._agg_func = agg_func

    cpdef add(self, Parameter parameter):
        self.parameters.append(parameter)
        parameter.parents.add(self)

    cpdef remove(self, Parameter parameter):
        self.parameters.remove(parameter)
        parameter.parent.remove(self)

    def __len__(self):
        return len(self.parameters)

    cpdef setup(self):
        super(AggregatedParameter, self).setup()
        assert(len(self.parameters))

    cdef calc_values(self, Timestep timestep):
        cdef Parameter parameter
        cdef double[:] accum = self.__values  # View of the underlying location for the data
        cdef double[:] values
        cdef int i
        cdef int nparam
        cdef int n = accum.shape[0]
        cdef ScenarioIndex scenario_index

        if self._agg_func == AggFuncs.PRODUCT:
            accum[...] = 1.0
            for parameter in self.parameters:
                values = parameter.get_all_values()
                for i in range(n):
                    accum[i] *= values[i]
        elif self._agg_func == AggFuncs.SUM:
            accum[...] = 0.0
            for parameter in self.parameters:
                values = parameter.get_all_values()
                for i in range(n):
                    accum[i] += values[i]
        elif self._agg_func == AggFuncs.MAX:
            accum[...] = np.NINF
            for parameter in self.parameters:
                values = parameter.get_all_values()
                for i in range(n):
                    if values[i] > accum[i]:
                        accum[i] = values[i]
        elif self._agg_func == AggFuncs.MIN:
            accum[...] = np.PINF
            for parameter in self.parameters:
                values = parameter.get_all_values()
                for i in range(n):
                    if values[i] < accum[i]:
                        accum[i] = values[i]
        elif self._agg_func == AggFuncs.MEAN:
            accum[...] = 0.0
            for parameter in self.parameters:
                values = parameter.get_all_values()
                for i in range(n):
                    accum[i] += values[i]

            nparam = len(self.parameters)
            for i in range(n):
                accum[i] /= nparam

        elif self._agg_func == AggFuncs.MEDIAN:
            for i, scenario_index in enumerate(self.model.scenarios.combinations):
                accum[i] = np.median([parameter.get_value(scenario_index) for parameter in self.parameters])
        elif self._agg_func == AggFuncs.CUSTOM:
            for i, scenario_index in enumerate(self.model.scenarios.combinations):
                accum[i] = self._agg_user_func([parameter.get_value(scenario_index) for parameter in self.parameters])
        else:
            raise ValueError("Unsupported aggregation function.")
AggregatedParameter.register(AggregatedParameterSchema)

cdef class AggregatedIndexParameter(IndexParameter):
    """A collection of IndexParameters

    This class behaves like a set. Parameters can be added or removed from it.
    Its index is the index of it's child parameters aggregated using a
    aggregating function (e.g. sum).

    Parameters
    ----------
    parameters : iterable of `IndexParameter`
        The parameters to aggregate
    agg_func : callable or str
        The aggregation function. Must be one of {"sum", "min", "max", "any",
        "all", "product"}, or a callable function which accepts a list of values.
    """
    def __init__(self, model, parameters, agg_func=None, **kwargs):
        super(AggregatedIndexParameter, self).__init__(model, **kwargs)
        self.agg_func = agg_func
        self.parameters = list(parameters)
        for parameter in self.parameters:
            self.children.add(parameter)

    @classmethod
    def load(cls, model, data):
        parameters_data = data.pop("parameters")
        parameters = list()
        for pdata in parameters_data:
            parameter = load_parameter(model, pdata)
            parameters.append(wrap_const(model, parameter))

        agg_func = data.pop("agg_func", None)
        return cls(model, parameters=parameters, agg_func=agg_func, **data)

    property agg_func:
        def __get__(self):
            if self._agg_func == AggFuncs.CUSTOM:
               return self._agg_user_func
            return _agg_func_lookup_reverse[self._agg_func]
        def __set__(self, agg_func):
            self._agg_user_func = None
            if isinstance(agg_func, str):
                agg_func = _agg_func_lookup[agg_func.lower()]
            elif callable(agg_func):
                self._agg_user_func = agg_func
                agg_func = AggFuncs.CUSTOM
            else:
                raise ValueError("Unrecognised aggregation function: \"{}\".".format(agg_func))
            self._agg_func = agg_func

    cpdef add(self, Parameter parameter):
        self.parameters.append(parameter)
        parameter.parents.add(self)

    cpdef remove(self, Parameter parameter):
        self.parameters.remove(parameter)
        parameter.parent.remove(self)

    def __len__(self):
        return len(self.parameters)

    cpdef setup(self):
        super(AggregatedIndexParameter, self).setup()
        assert len(self.parameters)
        assert all([isinstance(parameter, IndexParameter) for parameter in self.parameters])

    cdef calc_values(self, Timestep timestep):
        cdef IndexParameter parameter
        cdef int[:] accum = self.__indices  # View of the underlying location for the data
        cdef int[:] values
        cdef int i
        cdef int nparam
        cdef int n = accum.shape[0]
        cdef ScenarioIndex scenario_index

        if self._agg_func == AggFuncs.PRODUCT:
            accum[...] = 1
            for parameter in self.parameters:
                values = parameter.get_all_indices()
                for i in range(n):
                    accum[i] *= values[i]
        elif self._agg_func == AggFuncs.SUM:
            accum[...] = 0
            for parameter in self.parameters:
                values = parameter.get_all_indices()
                for i in range(n):
                    accum[i] += values[i]
        elif self._agg_func == AggFuncs.MAX:
            accum[...] = INT_MIN
            for parameter in self.parameters:
                values = parameter.get_all_indices()
                for i in range(n):
                    if values[i] > accum[i]:
                        accum[i] = values[i]
        elif self._agg_func == AggFuncs.MIN:
            accum[...] = INT_MAX
            for parameter in self.parameters:
                values = parameter.get_all_indices()
                for i in range(n):
                    if values[i] < accum[i]:
                        accum[i] = values[i]
        elif self._agg_func == AggFuncs.ANY:
            accum[...] = 0
            for parameter in self.parameters:
                values = parameter.get_all_indices()
                for i in range(n):
                    if values[i]:
                        accum[i] = 1
        elif self._agg_func == AggFuncs.ALL:
            accum[...] = 1
            for parameter in self.parameters:
                values = parameter.get_all_indices()
                for i in range(n):
                    if not values[i]:
                        accum[i] = 0

        elif self._agg_func == AggFuncs.CUSTOM:
            for i, scenario_index in enumerate(self.model.scenarios.combinations):
                accum[i] = self._agg_user_func([parameter.get_index(scenario_index) for parameter in self.parameters])
        else:
            raise ValueError("Unsupported aggregation function.")

        # Finally set the float values
        for i in range(n):
            self.__values[i] = accum[i]


AggregatedIndexParameter.register()


cdef class DivisionParameter(Parameter):
    """ Parameter that divides one `Parameter` by another.

    Parameters
    ----------
    denominator : `Parameter`
        The parameter to use as the denominator (or divisor).
    numerator : `Parameter`
        The parameter to use as the numerator (or dividend).
    """
    def __init__(self, model, numerator, denominator, **kwargs):
        super().__init__(model, **kwargs)
        self._numerator = None
        self._denominator = None
        self.numerator = numerator
        self.denominator = denominator

    property numerator:
        def __get__(self):
            return self._numerator
        def __set__(self, parameter):
            # remove any existing parameter
            if self._numerator is not None:
                self._numerator.parents.remove(self)

            self._numerator = parameter
            self.children.add(parameter)

    property denominator:
        def __get__(self):
            return self._denominator
        def __set__(self, parameter):
            # remove any existing parameter
            if self._denominator is not None:
                self._denominator.parents.remove(self)

            self._denominator = parameter
            self.children.add(parameter)

    cdef calc_values(self, Timestep timestep):
        cdef int i
        cdef int n = self.__values.shape[0]

        for i in range(n):
            self.__values[i] = self._numerator.__values[i] / self._denominator.__values[i]

    @classmethod
    def load(cls, model, data):
        numerator = load_parameter(model, data.pop("numerator"))
        denominator = load_parameter(model, data.pop("denominator"))
        return cls(model, numerator, denominator, **data)
DivisionParameter.register()


cdef class NegativeParameter(Parameter):
    """ Parameter that takes negative of another `Parameter`

    Parameters
    ----------
    parameter : `Parameter`
        The parameter to to compare with the float.
    """
    def __init__(self, model, parameter, *args, **kwargs):
        super(NegativeParameter, self).__init__(model, *args, **kwargs)
        self.parameter = parameter
        self.children.add(parameter)

    cdef calc_values(self, Timestep timestep):
        cdef int i
        cdef int n = self.__values.shape[0]

        for i in range(n):
            self.__values[i] = -self.parameter.__values[i]

    @classmethod
    def load(cls, model, data):
        parameter = load_parameter(model, data.pop("parameter"))
        return cls(model, parameter, **data)
NegativeParameter.register()


cdef class MaxParameter(Parameter):
    """ Parameter that takes maximum of another `Parameter` and constant value (threshold)

    This class is a more efficient version of `AggregatedParameter` where
    a single `Parameter` is compared to constant value.

    Parameters
    ----------
    parameter : `Parameter`
        The parameter to to compare with the float.
    threshold : float (default=0.0)
        The threshold value to compare with the given parameter.
    """
    def __init__(self, model, parameter, threshold=0.0, *args, **kwargs):
        super(MaxParameter, self).__init__(model, *args, **kwargs)
        self.parameter = parameter
        self.children.add(parameter)
        self.threshold = threshold

    cdef calc_values(self, Timestep timestep):
        cdef int i
        cdef int n = self.__values.shape[0]

        for i in range(n):
            self.__values[i] = max(self.parameter.__values[i], self.threshold)

    @classmethod
    def load(cls, model, data):
        parameter = load_parameter(model, data.pop("parameter"))
        return cls(model, parameter, **data)
MaxParameter.register()


cdef class NegativeMaxParameter(MaxParameter):
    """ Parameter that takes maximum of the negative of a `Parameter` and constant value (threshold) """
    cdef calc_values(self, Timestep timestep):
        cdef int i
        cdef int n = self.__values.shape[0]

        for i in range(n):
            self.__values[i] = max(-self.parameter.__values[i], self.threshold)

NegativeMaxParameter.register()


cdef class MinParameter(Parameter):
    """ Parameter that takes minimum of another `Parameter` and constant value (threshold)

    This class is a more efficient version of `AggregatedParameter` where
    a single `Parameter` is compared to constant value.

    Parameters
    ----------
    parameter : `Parameter`
        The parameter to to compare with the float.
    threshold : float (default=0.0)
        The threshold value to compare with the given parameter.
    """
    def __init__(self, model, parameter, threshold=0.0, *args, **kwargs):
        super(MinParameter, self).__init__(model, *args, **kwargs)
        self.parameter = parameter
        self.children.add(parameter)
        self.threshold = threshold

    cdef calc_values(self, Timestep timestep):
        cdef int i
        cdef int n = self.__values.shape[0]

        for i in range(n):
            self.__values[i] = min(self.parameter.__values[i], self.threshold)

    @classmethod
    def load(cls, model, data):
        parameter = load_parameter(model, data.pop("parameter"))
        return cls(model, parameter, **data)
MinParameter.register()


cdef class NegativeMinParameter(MinParameter):
    """ Parameter that takes minimum of the negative of a `Parameter` and constant value (threshold) """
    cdef calc_values(self, Timestep timestep):
        cdef int i
        cdef int n = self.__values.shape[0]

        for i in range(n):
            self.__values[i] = min(-self.parameter.__values[i], self.threshold)
NegativeMinParameter.register()


cdef class DeficitParameter(Parameter):
    """Parameter track the deficit (max_flow - actual flow) of a Node

    Parameters
    ----------
    model : pywr.model.Model
    node : Node
      The node that will have it's deficit tracked

    Notes
    -----
    This parameter is a little unusual in that it's value is calculated during
    the after method, not calc_values. It is intended to be used in combination
    with a recorder (e.g. NumpyArrayNodeRecorder) to record the deficit (
    defined as requested - actual flow) at a node. Note that this means
    recording this parameter does *not* give you the value that was used by
    the solver in this timestep. Alternatively, this parameter can be used
    in the model by other parameters and will evaluate to *yesterdays* deficit,
    where the deficit in the zeroth timestep is zero.
    """
    def __init__(self, model, node, *args, **kwargs):
        super(DeficitParameter, self).__init__(model, *args, **kwargs)
        self.node = node

    cpdef reset(self):
        self.__values[...] = 0.0

    cdef calc_values(self, Timestep timestep):
        pass # calculation done in after

    cpdef after(self):
        cdef double[:] max_flow
        cdef int i
        if self.node._max_flow_param is None:
            for i in range(0, self.node._flow.shape[0]):
                self.__values[i] = self.node._max_flow - self.node._flow[i]
        else:
            max_flow = self.node._max_flow_param.get_all_values()
            for i in range(0, self.node._flow.shape[0]):
                self.__values[i] = max_flow[i] - self.node._flow[i]

    @classmethod
    def load(cls, model, data):
        node = model._get_node_from_ref(model, data.pop("node"))
        return cls(model, node=node, **data)

DeficitParameter.register()


cdef class FlowParameter(Parameter):
    """Parameter that provides the flow from a node from the previous time-step.

    Parameters
    ----------
    model : pywr.model.Model
    node : Node
      The node that will have its flow tracked
    initial_value : float (default=0.0)
      The value to return on the first  time-step before the node has any past flow.

    Notes
    -----
    This parameter keeps track of the previous time step's flow on the given node. These
    values can be used in calculations for the current timestep as though this was any
    other parameter.
    """
    def __init__(self, model, node, *args, **kwargs):
        self.initial_value = kwargs.pop('initial_value', 0)
        super().__init__(model, *args, **kwargs)
        self.node = node

    cpdef setup(self):
        super(FlowParameter, self).setup()
        cdef int num_comb
        if self.model.scenarios.combinations:
            num_comb = len(self.model.scenarios.combinations)
        else:
            num_comb = 1
        self.__next_values = np.empty([num_comb], np.float64)

    cpdef reset(self):
        self.__next_values[...] = self.initial_value
        self.__values[...] = 0.0

    cdef calc_values(self, Timestep timestep):
        cdef int i
        for i in range(self.__values.shape[0]):
            self.__values[i] = self.__next_values[i]

    cpdef after(self):
        cdef int i
        for i in range(self.node._flow.shape[0]):
            self.__next_values[i] = self.node._flow[i]

    @classmethod
    def load(cls, model, data):
        node = model._get_node_from_ref(model, data.pop("node"))
        return cls(model, node=node, **data)
FlowParameter.register()


cdef class PiecewiseIntegralParameter(Parameter):
    """Parameter that integrates a piecewise function.

    This parameter calculates the integral of a piecewise function. The
    piecewise function is given as two arrays (`x` and `y`) and is assumed to
    start from (0, 0). The values of `x` should be monotonically increasing
    and greater than zero.

    Parameters
    ----------
    parameter : `Parameter`
        The parameter the defines the right hand bounds of the integration.
    x : iterable of doubles
    y : iterable of doubles

    """
    def __init__(self, model, parameter, x, y, *args, **kwargs):
        super().__init__(model, *args, **kwargs)
        self.parameter = parameter
        self.children.add(parameter)
        self.x = np.array(x, dtype=float)
        self.y = np.array(y, dtype=float)

    cpdef setup(self):
        super(PiecewiseIntegralParameter, self).setup()

        if len(self.x) != len(self.y):
            raise ValueError('The length of `x` and `y` should be the same.')

        if np.any(np.diff(self.x) < 0):
            raise ValueError('The array `x` should be monotonically increasing.')

    cpdef double value(self, Timestep timestep, ScenarioIndex scenario_index) except? -1:
        cdef double integral = 0.0
        cdef double x = self.parameter.get_value(scenario_index)
        cdef int i
        cdef double dx, prev_x

        prev_x = 0
        for i in range(self.x.shape[0]):
            if x < self.x[i]:
                dx = x - prev_x
            else:
                dx = self.x[i] - prev_x

            if dx < 0.0:
                break
            else:
                integral += dx * self.y[i]
            prev_x = self.x[i]
        return integral

    @classmethod
    def load(cls, model, data):
        parameter = load_parameter(model, data.pop('parameter'))
        return cls(model, parameter, **data)
PiecewiseIntegralParameter.register()


def get_parameter_from_registry(parameter_type):
    key = parameter_type.lower()
    try:
        return parameter_registry[key]
    except KeyError:
        pass
    if key.endswith("parameter"):
        key.replace("parameter", "")
    else:
        key = key + "parameter"
    try:
        return parameter_registry[key]
    except KeyError:
        raise TypeError('Unknown parameter type: "{}"'.format(parameter_type))


def load_parameter(model, data, parameter_name=None):
    """Load a parameter from a dict"""
    if isinstance(data, str):
        # parameter is a reference
        try:
            parameter = model.parameters[data]
        except KeyError:
            parameter = None
        if parameter is None:
            if hasattr(model, "_parameters_to_load"):
                # we're still in the process of loading data from JSON and
                # the parameter requested hasn't been loaded yet - do it now
                name = data
                try:
                    data = model._parameters_to_load.pop(name)
                except KeyError:
                    raise KeyError("Unknown parameter: '{}'".format(data))
                parameter = load_parameter(model, data)
            else:
                raise KeyError("Unknown parameter: '{}'".format(data))
    elif isinstance(data, (float, int)) or data is None:
        # parameter is a constant
        parameter = data
    else:
        # parameter is dynamic
        parameter_type = data['type']
        try:
            parameter_name = data["name"]
        except:
            pass

        cls = get_parameter_from_registry(parameter_type)

        kwargs = dict([(k,v) for k,v in data.items()])
        del(kwargs["type"])
        if "name" in kwargs:
            del(kwargs["name"])

        schema_cls = cls.Schema
        if schema_cls is not None:
            schema = schema_cls(context={'model': model, 'klass': cls})
            parameter = schema.load(kwargs)
        else:
            warnings.warn('Parameter of type "{}" with name "{}" has no schema.'
                          'Falling back to deprecated .load method.'.format(cls, parameter_name), DeprecationWarning)
            parameter = cls.load(model, kwargs)

    if parameter_name is not None:
        # TODO FIXME: memory leak if parameter is subsequently removed from the model
        parameter.name = parameter_name
        model.parameters[parameter_name] = parameter

    return parameter


def load_parameter_values(model, data, values_key='values', url_key='url',
                          table_key='table'):
    """ Function to load values from a data dictionary.

    This function tries to load values in to a `np.ndarray` if 'values_key' is
    in 'data'. Otherwise it tries to `load_dataframe` from a 'url' key.

    Parameters
    ----------
    model - `Model` instance
    data - dict
    values_key - str
        Key in data to load values directly to a `np.ndarray`
    url_key - str
        Key in data to load values directly from an external file reference (using pandas)
    table_key - str
        Key in data to load values directly from an external file reference (using pandas)
    """
    if values_key in data:
        # values are given as an array
        values = np.array(data.pop(values_key), np.float64)
    elif url_key in data or table_key in data:
        df = load_dataframe(model, data)
        try:
            # If it's a DataFrame we coerce to a numpy array
            values = df.values
        except AttributeError:
            values = df
        values = np.squeeze(values.astype(np.float64))
    else:
        # Try to get some useful information about the parameter for the error message
        name = data.get('name', None)
        ptype = data.get('type', None)
        raise ValueError("Parameter ('{name}' of type '{ptype}' is missing a valid key to load its values. "
                         "Please provide either a '{}', '{}' or '{}' entry.".format(values_key, url_key, table_key, name=name, ptype=ptype))
    return values


<<<<<<< HEAD
def load_dataframe(model, data):


    column = data.pop("column", None)
    if isinstance(column, list):
        # Cast multiindex to a tuple to ensure .loc works correctly
        column = tuple(column)

    index = data.pop("index", None)
    if isinstance(index, list):
        # Cast multiindex to a tuple to ensure .loc works correctly
        index = tuple(index)


    table_ref = data.pop('table', None)
    if table_ref is not None:
        name = table_ref
        df = model.tables[table_ref]
    else:
        name = data.get('url', None)
        df = read_dataframe(model, data)

    # if column is not specified, use the whole dataframe
    if column is not None:
        try:
            df = df[column]
        except KeyError:
            raise KeyError('Column "{}" not found in dataset "{}"'.format(column, name))

    if index is not None:
        try:
            df = df.loc[index]
        except KeyError:
            raise KeyError('Index "{}" not found in dataset "{}"'.format(index, name))

    try:
        if isinstance(df.index, pandas.DatetimeIndex):
            # Only infer freq if one isn't already found.
            # E.g. HDF stores the saved freq, but CSV tends to have None, but infer to Weekly for example
            if df.index.freq is None:
                freq = pandas.infer_freq(df.index)
                if freq is None:
                    raise IndexError("Failed to identify frequency of dataset \"{}\"".format(name))
                df = df.asfreq(freq)
    except AttributeError:
        # Probably wasn't a pandas dataframe at this point.
        pass

    return df


def read_dataframe(model, data):

    # values reference data in an external file
    url = data.pop('url', None)
    if url is not None:
        if not os.path.isabs(url) and model.path is not None:
            url = os.path.join(model.path, url)
    else:
        # Must be an embedded dataframe
        df_data = data.pop('data', None)

    if url is None and df_data is None:
        raise ValueError('No data specified. Provide a "url" or "data" key.')

    if url is not None:
        # Check hashes if given before reading the data
        checksums = data.pop('checksum', {})
        for algo, hash in checksums.items():
            check_hash(url, hash, algorithm=algo)
        
        try:
            filetype = data.pop('filetype')
        except KeyError:
            # guess file type based on extension
            if url.endswith(('.xls', '.xlsx')):
                filetype = "excel"
            elif url.endswith(('.csv', '.gz')):
                filetype = "csv"
            elif url.endswith(('.hdf', '.hdf5', '.h5')):
                filetype = "hdf"
            else:
                raise NotImplementedError('Unknown file extension: "{}"'.format(url))
    else:
        if 'filetype' in data:
            raise ValueError('"filetype" is only valid when loading data from a URL.')
        if 'checksum' in data:
            raise ValueError('"checksum" is only valid when loading data from a URL.')
        
        filetype = "dict"

    pandas_kwargs = data.pop('pandas_kwargs', {})

    if filetype == "csv":
        if hasattr(pandas_kwargs, "index_col"):
            pandas_kwargs["parse_dates"] = True
            if "dayfirst" not in pandas_kwargs.keys():
                pandas_kwargs["dayfirst"] = True # we're bias towards non-American dates here
        df = pandas.read_csv(url, **pandas_kwargs) # automatically decompressed gzipped data!
    elif filetype == "excel":
        df = pandas.read_excel(url, **pandas_kwargs)
    elif filetype == "hdf":
        df = pandas.read_hdf(url, **pandas_kwargs)
    elif filetype == "dict":
        parse_dates = pandas_kwargs.pop('parse_dates', False)
        df = pandas.DataFrame.from_dict(df_data, **pandas_kwargs)
        if parse_dates:
            df.index = pandas.DatetimeIndex(df.index)

    if df.index.dtype.name == "object" and pandas_kwargs.get("parse_dates", False):
        # catch dates that haven't been parsed yet
        raise TypeError("Invalid DataFrame index type \"{}\" in \"{}\".".format(df.index.dtype.name, url))
    return df
=======
>>>>>>> 3aa48276
<|MERGE_RESOLUTION|>--- conflicted
+++ resolved
@@ -7,12 +7,9 @@
 from libc.limits cimport INT_MIN, INT_MAX
 from pywr.h5tools import H5Store
 from pywr.hashes import check_hash
-<<<<<<< HEAD
 from pywr.schema import ParameterSchema, DataFrameSchema, ExternalDataSchema, fields
 import marshmallow
-=======
 from ..dataframe_tools import align_and_resample_dataframe, load_dataframe, read_dataframe
->>>>>>> 3aa48276
 import warnings
 
 
@@ -194,55 +191,9 @@
 
 ConstantParameter.register(ConstantParameterSchema)
 
-
-<<<<<<< HEAD
-def align_and_resample_dataframe(df, datetime_index):
-    from pandas.tseries.offsets import DateOffset, Week, Day
-    # Must resample and align the DataFrame to the model.
-    start = datetime_index[0]
-    end = datetime_index[-1]
-
-    df_index = df.index
-    df_freq = df.index.freq
-    if df_freq is None:
-        raise ValueError('DataFrame index has no frequency.')
-
-    # Special case of a weekly frequency that can be treated as 7D
-    if isinstance(df_freq, Week):
-        df_freq = Day(n=7)
-
-    if df_index[0] > start:
-        raise ValueError('DataFrame data begins after the index start date.')
-    elif df_index[0] < start:
-        warnings.warn("Model starts after the beginning of the DataFrame. Some data is not used.", UnutilisedDataWarning)
-
-    if df_index[-1] < end:
-        raise ValueError('DataFrame data ends before the index end date.')
-    elif df_index[-1] > end:
-        warnings.warn("Model ends before the end of the DataFrame. Some data is not used.", UnutilisedDataWarning)
-
-    # Downsampling (i.e. from high freq to lower model freq)
-    if datetime_index.freq >= df_freq:
-        # Slice to required dates
-        df = df[start:end]
-        if df.index[0] != start:
-            raise ValueError('Start date of DataFrame can not be aligned with the desired index start date.')
-        # Take mean at the model's frequency
-        df = df.resample(datetime_index.freq).mean()
-        df.index.freq = datetime_index.freq
-    else:
-        raise NotImplementedError('Upsampling DataFrame not implemented.')
-
-    return df
-
-
 class DataFrameParameterSchema(DataFrameSchema, ParameterSchema):
     scenario = fields.ScenarioReferenceField(allow_none=True)
 
-
-
-=======
->>>>>>> 3aa48276
 cdef class DataFrameParameter(Parameter):
     """Timeseries parameter with automatic alignment and resampling
 
@@ -307,17 +258,13 @@
     cpdef double value(self, Timestep ts, ScenarioIndex scenario_index) except? -1:
         """Returns the value of the parameter at a given timestep
         """
-<<<<<<< HEAD
         return self.values[ts._index]
 ArrayIndexedParameter.register(ArrayIndexedParameterSchema)
 
 
 class ArrayIndexedScenarioParameterSchema(ExternalDataSchema):
     scenario = fields.ScenarioReferenceField(allow_none=True)
-=======
         return self.values[ts.index]
-ArrayIndexedParameter.register()
->>>>>>> 3aa48276
 
 
 cdef class ArrayIndexedScenarioParameter(Parameter):
@@ -353,6 +300,7 @@
         # correct number to use in this instance.
         return self.values[ts.index, scenario_index._indices[self._scenario_index]]
 
+ArrayIndexedScenarioParameter.register(ArrayIndexedScenarioParameterSchema)
 
 cdef class TablesArrayParameter(IndexParameter):
     def __init__(self, model, h5file, node, where='/', scenario=None, **kwargs):
@@ -1963,122 +1911,4 @@
         ptype = data.get('type', None)
         raise ValueError("Parameter ('{name}' of type '{ptype}' is missing a valid key to load its values. "
                          "Please provide either a '{}', '{}' or '{}' entry.".format(values_key, url_key, table_key, name=name, ptype=ptype))
-    return values
-
-
-<<<<<<< HEAD
-def load_dataframe(model, data):
-
-
-    column = data.pop("column", None)
-    if isinstance(column, list):
-        # Cast multiindex to a tuple to ensure .loc works correctly
-        column = tuple(column)
-
-    index = data.pop("index", None)
-    if isinstance(index, list):
-        # Cast multiindex to a tuple to ensure .loc works correctly
-        index = tuple(index)
-
-
-    table_ref = data.pop('table', None)
-    if table_ref is not None:
-        name = table_ref
-        df = model.tables[table_ref]
-    else:
-        name = data.get('url', None)
-        df = read_dataframe(model, data)
-
-    # if column is not specified, use the whole dataframe
-    if column is not None:
-        try:
-            df = df[column]
-        except KeyError:
-            raise KeyError('Column "{}" not found in dataset "{}"'.format(column, name))
-
-    if index is not None:
-        try:
-            df = df.loc[index]
-        except KeyError:
-            raise KeyError('Index "{}" not found in dataset "{}"'.format(index, name))
-
-    try:
-        if isinstance(df.index, pandas.DatetimeIndex):
-            # Only infer freq if one isn't already found.
-            # E.g. HDF stores the saved freq, but CSV tends to have None, but infer to Weekly for example
-            if df.index.freq is None:
-                freq = pandas.infer_freq(df.index)
-                if freq is None:
-                    raise IndexError("Failed to identify frequency of dataset \"{}\"".format(name))
-                df = df.asfreq(freq)
-    except AttributeError:
-        # Probably wasn't a pandas dataframe at this point.
-        pass
-
-    return df
-
-
-def read_dataframe(model, data):
-
-    # values reference data in an external file
-    url = data.pop('url', None)
-    if url is not None:
-        if not os.path.isabs(url) and model.path is not None:
-            url = os.path.join(model.path, url)
-    else:
-        # Must be an embedded dataframe
-        df_data = data.pop('data', None)
-
-    if url is None and df_data is None:
-        raise ValueError('No data specified. Provide a "url" or "data" key.')
-
-    if url is not None:
-        # Check hashes if given before reading the data
-        checksums = data.pop('checksum', {})
-        for algo, hash in checksums.items():
-            check_hash(url, hash, algorithm=algo)
-        
-        try:
-            filetype = data.pop('filetype')
-        except KeyError:
-            # guess file type based on extension
-            if url.endswith(('.xls', '.xlsx')):
-                filetype = "excel"
-            elif url.endswith(('.csv', '.gz')):
-                filetype = "csv"
-            elif url.endswith(('.hdf', '.hdf5', '.h5')):
-                filetype = "hdf"
-            else:
-                raise NotImplementedError('Unknown file extension: "{}"'.format(url))
-    else:
-        if 'filetype' in data:
-            raise ValueError('"filetype" is only valid when loading data from a URL.')
-        if 'checksum' in data:
-            raise ValueError('"checksum" is only valid when loading data from a URL.')
-        
-        filetype = "dict"
-
-    pandas_kwargs = data.pop('pandas_kwargs', {})
-
-    if filetype == "csv":
-        if hasattr(pandas_kwargs, "index_col"):
-            pandas_kwargs["parse_dates"] = True
-            if "dayfirst" not in pandas_kwargs.keys():
-                pandas_kwargs["dayfirst"] = True # we're bias towards non-American dates here
-        df = pandas.read_csv(url, **pandas_kwargs) # automatically decompressed gzipped data!
-    elif filetype == "excel":
-        df = pandas.read_excel(url, **pandas_kwargs)
-    elif filetype == "hdf":
-        df = pandas.read_hdf(url, **pandas_kwargs)
-    elif filetype == "dict":
-        parse_dates = pandas_kwargs.pop('parse_dates', False)
-        df = pandas.DataFrame.from_dict(df_data, **pandas_kwargs)
-        if parse_dates:
-            df.index = pandas.DatetimeIndex(df.index)
-
-    if df.index.dtype.name == "object" and pandas_kwargs.get("parse_dates", False):
-        # catch dates that haven't been parsed yet
-        raise TypeError("Invalid DataFrame index type \"{}\" in \"{}\".".format(df.index.dtype.name, url))
-    return df
-=======
->>>>>>> 3aa48276
+    return values