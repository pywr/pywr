--- conflicted
+++ resolved
@@ -7,12 +7,9 @@
 from past.builtins import basestring
 from pywr.h5tools import H5Store
 from pywr.hashes import check_hash
-<<<<<<< HEAD
 from pywr.schema import ParameterSchema, DataFrameSchema, ExternalDataSchema, fields
 import marshmallow
-=======
 from ..dataframe_tools import align_and_resample_dataframe
->>>>>>> f1f6e6d2
 import warnings
 
 
@@ -195,54 +192,10 @@
 ConstantParameter.register(ConstantParameterSchema)
 
 
-<<<<<<< HEAD
-def align_and_resample_dataframe(df, datetime_index):
-    from pandas.tseries.offsets import DateOffset, Week, Day
-    # Must resample and align the DataFrame to the model.
-    start = datetime_index[0]
-    end = datetime_index[-1]
-
-    df_index = df.index
-    df_freq = df.index.freq
-    if df_freq is None:
-        raise ValueError('DataFrame index has no frequency.')
-
-    # Special case of a weekly frequency that can be treated as 7D
-    if isinstance(df_freq, Week):
-        df_freq = Day(n=7)
-
-    if df_index[0] > start:
-        raise ValueError('DataFrame data begins after the index start date.')
-    elif df_index[0] < start:
-        warnings.warn("Model starts after the beginning of the DataFrame. Some data is not used.", UnutilisedDataWarning)
-
-    if df_index[-1] < end:
-        raise ValueError('DataFrame data ends before the index end date.')
-    elif df_index[-1] > end:
-        warnings.warn("Model ends before the end of the DataFrame. Some data is not used.", UnutilisedDataWarning)
-
-    # Downsampling (i.e. from high freq to lower model freq)
-    if datetime_index.freq >= df_freq:
-        # Slice to required dates
-        df = df[start:end]
-        if df.index[0] != start:
-            raise ValueError('Start date of DataFrame can not be aligned with the desired index start date.')
-        # Take mean at the model's frequency
-        df = df.resample(datetime_index.freq).mean()
-        df.index.freq = datetime_index.freq
-    else:
-        raise NotImplementedError('Upsampling DataFrame not implemented.')
-
-    return df
-
-
 class DataFrameParameterSchema(DataFrameSchema, ParameterSchema):
     scenario = fields.ScenarioReferenceField(allow_none=True)
 
 
-
-=======
->>>>>>> f1f6e6d2
 cdef class DataFrameParameter(Parameter):
     """Timeseries parameter with automatic alignment and resampling
 
@@ -307,17 +260,12 @@
     cpdef double value(self, Timestep ts, ScenarioIndex scenario_index) except? -1:
         """Returns the value of the parameter at a given timestep
         """
-<<<<<<< HEAD
-        return self.values[ts._index]
+        return self.values[ts.index]
 ArrayIndexedParameter.register(ArrayIndexedParameterSchema)
 
 
 class ArrayIndexedScenarioParameterSchema(ExternalDataSchema):
     scenario = fields.ScenarioReferenceField(allow_none=True)
-=======
-        return self.values[ts.index]
-ArrayIndexedParameter.register()
->>>>>>> f1f6e6d2
 
 
 cdef class ArrayIndexedScenarioParameter(Parameter):
