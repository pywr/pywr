--- conflicted
+++ resolved
@@ -9,80 +9,6 @@
 cdef extern from "numpy/npy_math.h":
     bint npy_isnan(double x)
 
-<<<<<<< HEAD
-cdef class PiecewiseLinearControlCurve(Parameter):
-    """Piecewise function composed of two linear curves
-
-    Parameters
-    ----------
-    model : Model
-    storage_node : Storage
-    control_curve : Parameter
-    values : [(float, float), (float, float)]
-        Iterable of 2-tuples, representing the lower and upper value of the
-        linear interpolation below and above the control curve, respectively.
-    minimum : float
-        The storage considered the bottom of the lower curve, 0-1 (default=0).
-    maximum : float
-        The storage considered the top of the upper curve, 0-1 (default=1).
-    """
-    def __init__(self, model, storage_node, control_curve, values, minimum=0.0, maximum=1.0, *args, **kwargs):
-        warnings.warn("`PiecewiseLinearControlCurve` has been deprecated in favour of "
-                      "`ControlCurvePiecewiseInterpolatedParameter`. It will be removed in a future version "
-                      "of Pywr.", DeprecationWarning)
-        super(PiecewiseLinearControlCurve, self).__init__(model, *args, **kwargs)
-        self._control_curve = None
-        self.storage_node = storage_node
-        self.control_curve = control_curve
-        self.below_lower, self.below_upper = values[0]
-        self.above_lower, self.above_upper = values[1]
-        self.minimum = minimum
-        self.maximum = maximum
-
-    property control_curve:
-        def __get__(self):
-            return self._control_curve
-        def __set__(self, parameter):
-            if self._control_curve:
-                self.children.remove(self._control_curve)
-            self.children.add(parameter)
-            self._control_curve = parameter
-
-    cpdef double value(self, Timestep ts, ScenarioIndex scenario_index) except? -1:
-        cdef double value
-        cdef double control_curve = self._control_curve.get_value(scenario_index)
-        cdef double current_pc = self.storage_node._current_pc[scenario_index.global_id]
-        if current_pc > control_curve:
-            value = _interpolate(current_pc, control_curve, self.maximum, self.above_lower, self.above_upper)
-        else:
-            value = _interpolate(current_pc, self.minimum, control_curve, self.below_lower, self.below_upper)
-        return value
-
-    cpdef reset(self):
-        super(PiecewiseLinearControlCurve, self).setup()
-        assert self.maximum > self.minimum
-        assert np.isfinite(self.below_lower)
-        assert np.isfinite(self.below_upper)
-        assert np.isfinite(self.above_lower)
-        assert np.isfinite(self.above_upper)
-
-    @classmethod
-    def load(cls, model, data):
-        storage_node = model.nodes[data["storage_node"]]
-        control_curve = load_parameter(model, data["control_curve"])
-        values = data["values"]
-        kwargs = {}
-        if "minimum" in data.keys():
-            kwargs["minimum"] = data["minimum"]
-        if "maximum" in data.keys():
-            kwargs["maximum"] = data["maximum"]
-        parameter = cls(model, storage_node, control_curve, values, **kwargs)
-        return parameter
-
-PiecewiseLinearControlCurve.register()
-
-=======
->>>>>>> df733db4
 
 @cython.cdivision(True)
 cpdef double _interpolate(double current_position, double lower_bound, double upper_bound, double lower_value, double upper_value):
