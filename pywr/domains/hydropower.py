from pywr.nodes import (
    NodeMeta,
    Link
)

from pywr.parameters import (
    Parameter,
    load_parameter,
    ConstantParameter,
    HydropowerTargetParameter
)

from pywr.recorders import (
    HydropowerRecorder
)

class Turbine(Link, metaclass=NodeMeta):
    """ A hydropower turbine node.

    This node represents a hydropower turbine. It is used to model the generation of electricity from water flow.
    Internally, it uses a HydropowerTargetParameter to calculate the flow required to meet a given generation capacity.
    along with a HydropowerRecorder to record the generation and other relevant parameters.

    Parameters
    ----------
    model : Model
        Model instance to which this turbine node is attached.
    name : str
        Name of the node.
    efficiency : float (default=1.0)
        Turbine efficiency.
    density : float (default=1000.0)
        Water density.
    flow_unit_conversion : float (default=1.0)
        A factor used to transform the units of flow to be compatible with the equation here. This
        should convert flow to units of :math:`m^3/day`
    energy_unit_conversion : float (default=1e-6)
        A factor used to transform the units of energy to be compatible with the equation here. This
        should convert energy to units of :math:`MW`
    storage_node : str (default=None)
        Name of the storage node to which this turbine is connected. If not None, the water elevation
        of the storage node is used to calculate the head of the turbine.
    generation_capacity : float, Parameter (default=0.0)
        The maximum generation capacity of the turbine. This is the maximum amount of energy that the
        turbine can generate. This can be a constant value or a parameter, in :math:`MW`.
    turbine_elevation : double
        Elevation of the turbine itself. The difference between the `water_elevation` and this value gives
        the working head of the turbine.
    min_operating_elevation : double
        Minimum operating elevation of the turbine. This is used to calculate the minimum head of the turbine.
    min_flow : float, Parameter (default=0.0)
        The minimum flow required to operate the turbine. This can be a constant value or a parameter, in :math:`m^3/day`.
    """
    def __init__(self, model, name, **kwargs):
        hp_recorder_kwarg_names = ('efficiency', 'density', 'flow_unit_conversion', 'energy_unit_conversion')
        self.hp_kwargs = {}
        for kwd in hp_recorder_kwarg_names:
            try:
                self.hp_kwargs[kwd] = kwargs.pop(kwd)
            except KeyError:
                pass

        self.storage_node = kwargs.pop("storage_node", None)
        self.turbine_elevation = kwargs.pop('turbine_elevation', 0)
        self.generation_capacity = kwargs.pop('generation_capacity', 0)
        self.min_operating_elevation = kwargs.pop('min_operating_elevation', 0)
        self.min_head = self.min_operating_elevation - self.turbine_elevation

        super().__init__(model, name, **kwargs)

        if isinstance(self.generation_capacity, (float, int)):
            self.generation_capacity = ConstantParameter(model, self.generation_capacity)


    @classmethod
    def pre_load(cls, model, data):
        name = data.pop("name")
        cost = data.pop("cost", 0.0)
        min_flow = data.pop("min_flow", None)


        node = cls(name=name, model=model, **data)

        cost = load_parameter(model, cost)
        min_flow = load_parameter(model, min_flow)
        if cost is None:
            cost = ConstantParameter(node.model, 0.0)
        if min_flow is None:
            min_flow = ConstantParameter(node.model, 0.0)
<<<<<<< HEAD

        try:
            float(min_flow)
            min_flow = ConstantParameter(node.model, min_flow)
        except:
            pass
=======
>>>>>>> 9e84bfaf

        node.cost = cost
        node.min_flow = min_flow
        setattr(node, "_Loadable__parameters_to_load", {})

        return node
    
    def finalise_load(self):
        super().finalise_load()

        level_parameter = None
        if self.storage_node is not None:
            storage_node = self.model.nodes[self.storage_node]
            if hasattr(storage_node, 'level') and not isinstance(storage_node.level, Parameter):
                if storage_node._Loadable__parameters_to_load.get('level'):
                    level_parameter = self.model.parameters[storage_node._Loadable__parameters_to_load['level']]
                else:
                    try:
                        float(storage_node.level)
                        level_parameter = ConstantParameter(self.model, storage_node.level)
                    except:
                        raise Exception(f"An unknown value {storage_node.level} was set on the storage node level.")

        hp_target_flow = HydropowerTargetParameter(self.model, self.generation_capacity,
                                                   water_elevation_parameter=level_parameter,
                                                   min_head=self.min_head, min_flow=self.min_flow,
                                                   turbine_elevation=self.turbine_elevation,
                                                   **self.hp_kwargs)

        self.max_flow = hp_target_flow

        hp_recorder = HydropowerRecorder(self.model, self,
                                         name=f"__{self.name}__:hydropower recorder",
                                         water_elevation_parameter=level_parameter,
                                         turbine_elevation=self.turbine_elevation, **self.hp_kwargs)
        self.hydropower_recorder = hp_recorder<|MERGE_RESOLUTION|>--- conflicted
+++ resolved
@@ -87,15 +87,12 @@
             cost = ConstantParameter(node.model, 0.0)
         if min_flow is None:
             min_flow = ConstantParameter(node.model, 0.0)
-<<<<<<< HEAD
 
         try:
             float(min_flow)
             min_flow = ConstantParameter(node.model, min_flow)
         except:
             pass
-=======
->>>>>>> 9e84bfaf
 
         node.cost = cost
         node.min_flow = min_flow
