--- conflicted
+++ resolved
@@ -680,13 +680,12 @@
                 return None
 
         def __set__(self, values):
-<<<<<<< HEAD
             from pywr.parameters import Parameter
             if any([isinstance(v, Parameter) for v in values]):
                 self.factor_parameters = values
             else:
                 values = np.array(values, np.float64)
-                if np.any(values < 1e-6):
+                if np.any(np.abs(values) < 1e-6):
                     warnings.warn("Very small factors in AggregateNode result in ill-conditioned matrix")
                 self._factors = values
                 self.model.dirty = True
@@ -708,13 +707,7 @@
                 else:
                     parameters.append(p)         
             self._factor_parameters = parameters
-=======
-            values = np.array(values, np.float64)
-            if np.any(np.abs(values) < 1e-6):
-                warnings.warn("Very small factors in AggregateNode result in ill-conditioned matrix")
-            self._factors = values
-            self.model.dirty = True
->>>>>>> 78185ec8
+
 
     property flow_weights:
         def __get__(self):
