--- conflicted
+++ resolved
@@ -919,44 +919,54 @@
         """
         cdef int i
         cdef double mxv = self._max_volume
-        cdef double initial_volume, initial_pc
-
-        # TODO at some point remove this limitation
-        # See issue #470 https://github.com/pywr/pywr/issues/470
-        if self._max_volume_param is not None:
-            # Max volume is a parameter; require both initial_volume and initial_volume_pc be given.
-            if not np.isfinite(self._initial_volume_pc) or not np.isfinite(self._initial_volume):
-                raise RuntimeError('Both `initial_volume` and `initial_volume_pc` must be supplied if `max_volume`'
-                                   ' is defined as a parameter.')
-
-<<<<<<< HEAD
-            initial_volume = self._initial_volume
-            initial_pc = self._initial_volume_pc
-        else:
-            # Max volume is a double; user only has to supply absolute or relative initial volume
-            if np.isfinite(self._initial_volume_pc):
-                initial_volume = self._initial_volume_pc * mxv
-                initial_pc = self._initial_volume_pc
-            elif np.isfinite(self._initial_volume):
-                initial_volume = self._initial_volume
+        cdef double reset_volume, reset_pc
+
+        for i, si in enumerate(self.model.scenarios.combinations):
+
+            if self._max_volume_param is not None:
+                # Ensure variable maximum volume is taken in to account
+                if use_initial_volume:
+                    # Max volume is a parameter; require both initial_volume and initial_volume_pc be given.
+                    # The parameter will not be evaluated at the beginning of the model run.
+                    if not np.isfinite(self._initial_volume_pc) or not np.isfinite(self._initial_volume):
+                        raise RuntimeError('Both `initial_volume` and `initial_volume_pc` must be supplied if'
+                                           '`max_volume` is defined as a parameter.')
+
+                    reset_volume = self._initial_volume
+                    reset_pc = self._initial_volume_pc
+                elif self.model.timestep.index > 0:
+                    # If it's not the first time-step, and we want to reset to max capacity then the
+                    # parameter should already have been evaluated.
+                    mxv = self._max_volume_param.get_value(si)
+                    # Reset to max capacity, accounting for variable volume
+                    reset_volume = mxv
+                    # We do this division (rather than setting reset_pc = 1.0) to be consistent with the case below
+                    # when mxv is zero.
+                    try:
+                        reset_pc = reset_volume / mxv
+                    except ZeroDivisionError:
+                        reset_pc = np.nan
+            else:
+                # Max volume is a double.
+                if use_initial_volume:
+                    # User only has to supply absolute or relative initial volume
+                    if np.isfinite(self._initial_volume_pc):
+                        reset_volume = self._initial_volume_pc * mxv
+                    elif np.isfinite(self._initial_volume):
+                        reset_volume = self._initial_volume
+                    else:
+                        raise RuntimeError('Initial volume must be set as either a percentage or absolute volume.')
+                else:
+                    reset_volume = mxv
+
+                # Compute the proportional volume.
                 try:
-                    initial_pc = self._initial_volume / mxv
+                    reset_pc = reset_volume / mxv
                 except ZeroDivisionError:
-                    initial_pc = np.nan
-=======
-            if use_initial_volume:
-                if np.isfinite(self._initial_volume_pc):
-                    self._volume[i] = self._initial_volume_pc * mxv
-                elif np.isfinite(self._initial_volume):
-                    self._volume[i] = self._initial_volume
-                else:
-                    raise RuntimeError('Initial volume must be set as either a percentage or absolute volume.')
->>>>>>> 5fb4cf43
-            else:
-                self._volume[i] = mxv
-
-        self._volume[:] = initial_volume
-        self._current_pc[:] = initial_pc
+                    reset_pc = np.nan
+
+            self._volume[i] = reset_volume
+            self._current_pc[i] = reset_pc
 
     cpdef after(self, Timestep ts):
         AbstractStorage.after(self, ts)
