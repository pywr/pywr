--- conflicted
+++ resolved
@@ -91,12 +91,8 @@
         return self._remaining[i]
 
     def after(self, timestep):
-<<<<<<< HEAD
-        self._remaining -= self.node.flow
-=======
         self._remaining -= self.node.flow*timestep.days
         self._remaining[self._remaining < 0] = 0.0
->>>>>>> 18cd77bb
 
     def reset(self):
         self._remaining[...] = self._amount
@@ -104,8 +100,6 @@
 
 class AnnualLicense(StorageLicense):
     """An annual license"""
-<<<<<<< HEAD
-=======
     def __init__(self, amount):
         """
         Parameters
@@ -118,7 +112,6 @@
         # Record year ready to reset licence when the year changes.
         self._prev_year = None
 
->>>>>>> 18cd77bb
     def value(self, timestep, scenario_indices=np.array([0], dtype=np.int32)):
         i = self.node.model.scenarios.ravel_indices(scenario_indices)
         timetuple = timestep.datetime.timetuple()
@@ -127,11 +120,6 @@
         if day_of_year == days_in_year:
             return self._remaining[i]
         else:
-<<<<<<< HEAD
-            print(self._remaining, days_in_year, day_of_year)
-            return self._remaining[i] / (days_in_year - day_of_year + 1)
-
-=======
             return self._remaining[i] / (days_in_year - day_of_year + 1)
 
     def before(self, timestep):
@@ -147,15 +135,11 @@
             self._remaining[...] -= days_before_reset*self.node.prev_flow
 
             self._prev_year = timestep.datetime.year
->>>>>>> 18cd77bb
 
     def xml(self):
         xml = ET.Element('license')
         xml.set('type', 'annual')
         xml.text = str(self._amount)
-<<<<<<< HEAD
-        return xml
-=======
         return xml
 
 
@@ -224,5 +208,4 @@
         try:
             return self._value / x
         except ZeroDivisionError:
-            return inf
->>>>>>> 18cd77bb
+            return inf