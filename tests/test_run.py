#!/usr/bin/env python
# -*- coding: utf-8 -*-

import os
import datetime
import pytest
import pandas
from numpy.testing import assert_allclose

import pywr.core
from pywr.model import Model, ModelStructureError, ModelResult
from pywr.nodes import Storage, Input, Output, Link
import pywr.solvers
import pywr.parameters.licenses
import pywr.domains.river
from pywr.recorders import assert_rec
from helpers import load_model

import pywr.parameters


def test_run_simple1():
    '''Test the most basic model possible'''
    # parse the JSON into a model
    model = load_model('simple1.json')

    # run the model
    t0 = model.timestepper.start.to_pydatetime()
    model.step()

    # check results
    demand1 = model.nodes['demand1']
    assert_allclose(demand1.flow, 10.0, atol=1e-7)
    # initially the timestepper returns the first time-step, so timestepper.current
    # does not change after the first 'step'.
    assert(model.timestepper.current.datetime - t0 == datetime.timedelta(0))
    # check the timestamp incremented
    model.step()
    assert(model.timestepper.current.datetime - t0 == datetime.timedelta(1))

def test_model_results():
    '''Test model results object'''
    import pywr

    model = load_model('simple1.json')
    res = model.run()
    assert (isinstance(res, ModelResult))
    assert (res.timesteps == 365)
    assert (res.version == pywr.__version__)
    assert res.solver_stats['number_of_cols']
    assert res.solver_stats['number_of_rows']
    assert res.solver_name == model.solver.name
    print(res)
    print(res._repr_html_())


@pytest.mark.parametrize("json_file", ['reservoir1.json', 'reservoir1_pc.json'])
def test_run_reservoir1(json_file):
    '''Test a reservoir with no refill

    Without an additional supply the reservoir should empty and cause a failure.
    '''
    model = load_model(json_file)
    demand1 = model.nodes['demand1']
    supply1 = model.nodes['supply1']
    for demand, stored in [(10.0, 25.0), (10.0, 15.0), (10.0, 5.0), (5.0, 0.0), (0.0, 0.0)]:
        result = model.step()
        assert_allclose(demand1.flow, demand, atol=1e-7)
        assert_allclose(supply1.volume, stored, atol=1e-7)


def test_run_reservoir2():
    '''Test a reservoir fed by a river abstraction

    The river abstraction should refill the reservoir, but not quickly enough
    to keep up with the demand.
    '''
    model = load_model('reservoir2.json')

    demand1 = model.nodes['demand1']
    supply1 = model.nodes['supply1']
    catchment = model.nodes['catchment1']
    assert(catchment.min_flow == 5)
    for demand, stored in [(15.0, 25.0), (15.0, 15.0), (15.0, 5.0), (10.0, 0.0), (5.0, 0.0)]:
        result = model.step()
        assert_allclose(demand1.flow[0], demand, atol=1e-7)
        assert_allclose(supply1.volume[0], stored, atol=1e-7)

def test_empty_storage_min_flow():

    model = Model()
    storage = Storage(model, "storage", initial_volume=100, max_volume=100, inputs=1, outputs=0)
    otpt = Output(model, "output", min_flow=75)
    storage.connect(otpt)
    model.check()
    model.step()
    with pytest.raises(RuntimeError):
        model.step()

def test_run_river1():
    '''Test a river abstraction with a simple catchment'''
    model = load_model('river1.json')

    result = model.step()
    demand1 = model.nodes['demand1']
    assert_allclose(demand1.flow, 5.0, atol=1e-7)


def test_run_river2():
    '''Test a river abstraction with two catchments, a confluence and a split'''
    model = load_model('river2.json')

    model.step()

    demand1 = model.nodes['demand1']
    assert_allclose(demand1.flow, 7.25, atol=1e-7)
    demand2 = model.nodes['demand2']
    assert_allclose(demand2.flow, 2.0, atol=1e-7)


# Contains an out of range date for pandas.to_datetime
@pytest.mark.parametrize("json_file", ['timeseries1.json', 'timeseries1_xlsx.json'])
def test_run_timeseries1(json_file):
    model = load_model(json_file)

    # check first day initalised
    assert(model.timestepper.start == datetime.datetime(2015, 1, 1))

    # check results
    demand1 = model.nodes['demand1']
    catchment1 = model.nodes['catchment1']
    for expected in (23.92, 22.14, 22.57, 24.97, 27.59):
        result = model.step()
        assert_allclose(catchment1.flow, expected, atol=1e-7)
        assert_allclose(demand1.flow, min(expected, 23.0), atol=1e-7)


# Contains an out of range date for pandas.to_datetime
@pytest.mark.parametrize("json_file", ['timeseries1_weekly.json', 'timeseries1_weekly_hdf.json'])
def test_run_timeseries1_weekly(json_file):
    model = load_model(json_file)

    # check first day initalised
    assert(model.timestepper.start == datetime.datetime(2015, 1, 1))

    # check results
    demand1 = model.nodes['demand1']
    catchment1 = model.nodes['catchment1']
    for expected in (23.92, 25.67, 28.24, 25.28, 21.84):
        result = model.step()
        assert_allclose(catchment1.flow, expected, atol=1e-7)
        assert_allclose(demand1.flow, min(expected, 23.0), atol=1e-7)


def test_run_cost1():
    model = load_model('cost1.json')

    supply1 = model.nodes['supply1']
    supply2 = model.nodes['supply2']
    demand1 = model.nodes['demand1']

    assert_allclose(supply1.get_cost(None), 1)
    assert_allclose(supply2.get_cost(None), 2)  # more expensive

    result = model.step()
    # check entire demand was supplied by supply1
    assert_allclose(supply1.flow, 10.0, atol=1e-7)
    assert_allclose(supply2.flow, 0.0, atol=1e-7)
    assert_allclose(demand1.flow, 10.0, atol=1e-7)

    # increase demand to more than supply1 can provide on it's own
    # and check that supply2 is used to pick up the slack
    demand1.max_flow = 20.0
    result = model.step()
    assert_allclose(supply1.flow, 15.0, atol=1e-7)
    assert_allclose(supply2.flow, 5.0, atol=1e-7)
    assert_allclose(demand1.flow, 20.0, atol=1e-7)

    # supply as much as possible, even if it isn't enough
    demand1.max_flow = 40.0
    result = model.step()
    assert_allclose(supply1.flow, 15.0, atol=1e-7)
    assert_allclose(supply2.flow, 15.0, atol=1e-7)
    assert_allclose(demand1.flow, 30.0, atol=1e-7)


def test_run_bottleneck():
    '''Test max flow constraint on intermediate nodes is upheld'''
    model = load_model('bottleneck.json')
    result = model.step()
    d1 = model.nodes['demand1']
    d2 = model.nodes['demand2']
    assert_allclose(d1.flow+d2.flow, 15.0, atol=1e-7)

@pytest.mark.skipif(Model().solver.name == "glpk-edge", reason="Not valid for GLPK Edge based solver.")
def test_run_discharge_upstream():
    '''Test river with inline discharge (upstream)

    In this instance the discharge is upstream of the abstraction, and so can
    be abstracted in the same way as the water from the catchment
    '''
    model = load_model('river_discharge1.json')
    model.step()
    demand = model.nodes['demand1']
    term = model.nodes['term1']
    assert_allclose(demand.flow, 8.0, atol=1e-7)
    assert_allclose(term.flow, 0.0, atol=1e-7)

@pytest.mark.skipif(Model().solver.name == "glpk-edge", reason="Not valid for GLPK Edge based solver.")
def test_run_discharge_downstream():
    '''Test river with inline discharge (downstream)

    In this instance the discharge is downstream of the abstraction, so the
    water shouldn't be available.
    '''
    model = load_model('river_discharge2.json')
    model.step()
    demand = model.nodes['demand1']
    term = model.nodes['term1']
    assert_allclose(demand.flow, 5.0, atol=1e-7)
    assert_allclose(term.flow, 3.0, atol=1e-7)

def test_new_storage():
    """Test new-style storage node with multiple inputs"""
    model = pywr.core.Model(
        start=pandas.to_datetime('1888-01-01'),
        end=pandas.to_datetime('1888-01-01'),
        timestep=datetime.timedelta(1)
    )

    supply1 = pywr.core.Input(model, 'supply1')

    splitter = pywr.core.Storage(model, 'splitter', outputs=1, inputs=2, max_volume=10, initial_volume=5)

    demand1 = pywr.core.Output(model, 'demand1')
    demand2 = pywr.core.Output(model, 'demand2')

    supply1.connect(splitter)

    splitter.connect(demand1, from_slot=0)
    splitter.connect(demand2, from_slot=1)

    supply1.max_flow = 45.0
    demand1.max_flow = 20
    demand2.max_flow = 40

    demand1.cost = -150
    demand2.cost = -100

    model.run()

    assert_allclose(supply1.flow, [45], atol=1e-7)
    assert_allclose(splitter.volume, [0], atol=1e-7)  # New volume is zero
    assert_allclose(demand1.flow, [20], atol=1e-7)
    assert_allclose(demand2.flow, [30], atol=1e-7)


def test_virtual_storage():
    """ Test the VirtualStorage node """

    model = pywr.core.Model()

    inpt = Input(model, "Input", max_flow=20)
    lnk = Link(model, "Link")
    inpt.connect(lnk)
    otpt = Output(model, "Output", max_flow=10, cost=-10.0)
    lnk.connect(otpt)

    vs = pywr.core.VirtualStorage(model, "Licence", [lnk], initial_volume=10.0, max_volume=10.0)

    model.setup()

    assert_allclose(vs.volume, [10], atol=1e-7)

    model.step()

    assert_allclose(otpt.flow, [10], atol=1e-7)
    assert_allclose(vs.volume, [0], atol=1e-7)

    model.step()

    assert_allclose(otpt.flow, [0], atol=1e-7)
    assert_allclose(vs.volume, [0], atol=1e-7)


def test_virtual_storage_duplicate_route():
    """ Test the VirtualStorage node """

    model = pywr.core.Model()

    inpt = Input(model, "Input", max_flow=20)
    lnk = Link(model, "Link")
    inpt.connect(lnk)
    otpt = Output(model, "Output", max_flow=10, cost=-10.0)
    lnk.connect(otpt)

    vs = pywr.core.VirtualStorage(model, "Licence", [lnk, otpt], factors=[0.5, 1.0], initial_volume=10.0, max_volume=10.0)

    model.setup()

    assert_allclose(vs.volume, [10], atol=1e-7)

    model.step()

    assert_allclose(otpt.flow, [10/1.5], atol=1e-7)
    assert_allclose(vs.volume, [0], atol=1e-7)

    model.step()

    assert_allclose(otpt.flow, [0], atol=1e-7)
    assert_allclose(vs.volume, [0], atol=1e-7)


class TestRollingVirtualStorage:

    @pytest.mark.parametrize('from_json', [True, False])
    def test_run(self, from_json):
        """Test RollingVirtualStorage node behaviour."""

        if from_json:
            model = load_model('rolling_virtual_storage.json')

            vs = model.nodes['Licence']
            otpt = model.nodes['Output']
        else:
            model = pywr.core.Model()

            inpt = Input(model, "Input", max_flow=20)
            lnk = Link(model, "Link")
            inpt.connect(lnk)
            otpt = Output(model, "Output", max_flow=15, cost=-10.0)
            lnk.connect(otpt)

            vs = pywr.core.RollingVirtualStorage(model, "Licence", [lnk], days=3, initial_volume=30.0, max_volume=30.0)

        model.setup()

        assert_allclose(vs.volume, [30], atol=1e-7)

        model.step()

        assert_allclose(otpt.flow, [15], atol=1e-7)
        assert_allclose(vs.volume, [15], atol=1e-7)

        model.step()

        assert_allclose(otpt.flow, [15], atol=1e-7)
        assert_allclose(vs.volume, [0], atol=1e-7)

        model.step()

        assert_allclose(otpt.flow, [0], atol=1e-7)
        # End of third day the flow from the first day is return to the licence
        assert_allclose(vs.volume, [15], atol=1e-7)

        model.step()

        assert_allclose(otpt.flow, [15], atol=1e-7)
        assert_allclose(vs.volume, [15], atol=1e-7)

    def test_run_weekly(self):
        """Test RollingVirtualStorage node behaviour with a weekly timestep."""

        model = pywr.core.Model(timestep='7D')

        inpt = Input(model, "Input", max_flow=20)
        lnk = Link(model, "Link")
        inpt.connect(lnk)
        otpt = Output(model, "Output", max_flow=10, cost=-10.0)
        lnk.connect(otpt)

        vs = pywr.core.RollingVirtualStorage(model, "Licence", [lnk], timesteps=3, initial_volume=100.0,
                                             max_volume=100.0)

        model.setup()

        assert_allclose(vs.volume, [100.0], atol=1e-7)

        model.step()

        assert_allclose(otpt.flow, [10.0], atol=1e-7)
        assert_allclose(vs.volume, [30.0], atol=1e-7)

        model.step()

        assert_allclose(otpt.flow, [30.0 / 7], atol=1e-7)
        assert_allclose(vs.volume, [0], atol=1e-7)

        model.step()

        assert_allclose(otpt.flow, [0], atol=1e-7)
        # End of third day the flow from the first day is return to the licence
        assert_allclose(vs.volume, [70.0], atol=1e-7)

        model.step()

        assert_allclose(otpt.flow, [10.0], atol=1e-7)
        assert_allclose(vs.volume, [30.0], atol=1e-7)


def test_annual_virtual_storage():
    model = load_model('virtual_storage1.json')
    model.run()
    node = model.nodes["supply1"]
    rec = node.recorders[0]
    assert_allclose(rec.data[0], 10) # licence is not a constraint
    assert_allclose(rec.data[19], 10)
    assert_allclose(rec.data[20], 5) # licence is constraint
    assert_allclose(rec.data[21], 0) # licence is exhausted
    assert_allclose(rec.data[365], 10) # licence is refreshed


@pytest.mark.parametrize('reset_to_initial_volume', [None, False, True])
def test_annual_virtual_storage_reset_to_max_volume(reset_to_initial_volume):
    """Test that AnnualVirtualStorage resets to maximum volume. """
    model = load_model('virtual_storage1.json')
    licence1 = model.nodes['licence1']
    if reset_to_initial_volume is not None:
        licence1.reset_to_initial_volume = reset_to_initial_volume
    licence1.initial_volume = 100
    licence1.reset_month = 4

    model.setup()
    # After reset the current volume is always the initial volume
    assert_allclose(licence1.volume, [100.0])


    model.timestepper.start = '2015-04-01'
    model.reset()
    # After stepping over the reset day the volume should have been reset
    # before the solve to either initial volume or maximum volume.
    model.step()
    if reset_to_initial_volume:
        expected_volume = 90.0
    else:
        expected_volume = 195.0
    assert_allclose(licence1.volume, [expected_volume])


def test_annual_virtual_storage_with_dynamic_cost():
    model = load_model('virtual_storage2.json')
    model.run()
    node = model.nodes["supply1"]
    rec = node.recorders[0]

    assert_allclose(rec.data[0], 10)  # licence is not a constraint
    assert_allclose(rec.data[1], 5)  # now used slightly too much; switch to the other source
    assert_allclose(rec.data[2], 10)  # continue back and forth.
    assert_allclose(rec.data[3], 5)


class TestSeasonalVirtualStorage:
    def test_run(self):

        model = load_model('seasonal_virtual_storage.json')
        model.run()
        supply_df = model.recorders["supply1"].to_dataframe()
        licence_df = model.recorders["licence1"].to_dataframe()

        # License is not constraining flow as volumne remains
        assert_allclose(supply_df.loc["2015-01-01", :], 10)

        # License is depleted and constrains flow
        assert_allclose(supply_df.loc["2015-01-11", :], 0)
        assert_allclose(licence_df.loc["2015-01-11", :], 0)

        # License is depleted but does not constrain flow as it is not active
        assert_allclose(supply_df.loc["2015-02-01", :], 10)
        assert_allclose(licence_df.loc["2015-02-01", :], 0)

        # check same values for second year
        assert_allclose(supply_df.loc["2016-01-01", :], 10)
        assert_allclose(supply_df.loc["2016-01-11", :], 0)
        assert_allclose(licence_df.loc["2016-01-11", :], 0)
        assert_allclose(supply_df.loc["2016-02-01", :], 10)
        assert_allclose(licence_df.loc["2016-02-01", :], 0)

    def test_year_overlap(self):
        """test the the node works: end date < reset date < model start date. This
        means that the node's active period extends from one year to the next
        """

        model = load_model('seasonal_virtual_storage.json')

        vs = model.nodes["licence1"]
        vs.reset_day = 1
        vs.reset_month = 12
        vs.end_day = 31
        vs.end_month = 3
        model.timestepper.start = "2015-12-15"
        model.timestepper.end = "2016-12-02"

        model.run()
        supply_df = model.recorders["supply1"].to_dataframe()
        licence_df = model.recorders["licence1"].to_dataframe()

        # Start date is after reset data so there should be flow and volume should be reduced
        assert_allclose(supply_df.loc["2015-12-15", :], 10)
        assert_allclose(licence_df.loc["2015-12-15", :], 90)

        # Licence is depleted but remains active so flow is 0
        assert_allclose(supply_df.loc["2015-12-31", :], 0)
        assert_allclose(licence_df.loc["2015-12-31", :], 0)

        # License is turned off so flow is not constrained
        assert_allclose(supply_df.loc["2016-03-31", :], 10)

        # License is reset and made active
        assert_allclose(supply_df.loc["2016-12-01", :], 10)
        assert_allclose(licence_df.loc["2016-12-01", :], 90)

    def test_start_deactivated(self):
        """test the the node is not active when:  model start date < reset date < end date
        """

        model = load_model('seasonal_virtual_storage.json')

        vs = model.nodes["licence1"]
        vs.reset_day = 1
        vs.reset_month = 2
        vs.end_day = 1
        vs.end_month = 3
        model.timestepper.start = "2015-01-01"
        model.timestepper.end = "2015-04-01"

        model.run()
        supply_df = model.recorders["supply1"].to_dataframe()
        licence_df = model.recorders["licence1"].to_dataframe()

        # Start date before reset date and end date so there should be flow but no reduction in node storage
        assert_allclose(supply_df.loc["2015-01-15", :], 10)
        assert_allclose(licence_df.loc["2015-01-15", :], 100)

        # Licence active but depleted so flow is 0
        assert_allclose(supply_df.loc["2015-2-15", :], 0)
        assert_allclose(licence_df.loc["2015-2-15", :], 0)

        # License is turned off so flow is not constrained
        assert_allclose(supply_df.loc["2015-03-01", :], 10)


def test_storage_spill_compensation():
    """Test storage spill and compensation flows

    The upstream catchment has min_flow == max_flow, so it "pushes" water into
    the reservoir. The reservoir is already at it's maximum volume, so the
    water must go *somewhere*. The compensation flow has the most negative cost,
    so that is satisfied first. Once that is full, the demand is supplied.
    Finally, any surplus is forced into the spill despite the cost.

    Catchment -> Reservoir -> Demand
                         |--> Spill        --|
                         |--> Compensation --|
                                             |--> Terminator
    """
    model = pywr.core.Model()

    catchment = pywr.core.Input(model, name="Input", min_flow=10.0, max_flow=10.0, cost=1)
    reservoir = pywr.core.Storage(model, name="Storage", max_volume=100, initial_volume=100.0)
    spill = pywr.core.Link(model, name="Spill", cost=1.0)
    compensation = pywr.core.Link(model, name="Compensation", max_flow=3.0, cost=-999)
    terminator = pywr.core.Output(model, name="Terminator", cost=-1.0)
    demand = pywr.core.Output(model, name="Demand", max_flow=5.0, cost=-500)

    catchment.connect(reservoir)
    reservoir.connect(spill)
    reservoir.connect(compensation)
    reservoir.connect(demand)
    spill.connect(terminator)
    compensation.connect(terminator)

    model.check()
    model.run()
    assert_allclose(catchment.flow[0], 10.0, atol=1e-7)
    assert_allclose(demand.flow[0], 5.0, atol=1e-7)
    assert_allclose(compensation.flow[0], 3.0, atol=1e-7)
    assert_allclose(spill.flow[0], 2.0, atol=1e-7)
    assert_allclose(terminator.flow[0], (compensation.flow[0] + spill.flow[0]), atol=1e-7)


def test_reservoir_circle():
    """
    Issue #140. A model with a circular route, from a reservoir Input back
    around to it's own Output.

                 Demand
                    ^
                    |
                Reservoir <- Pumping
                    |           ^
                    v           |
              Compensation      |
                    |           |
                    v           |
    Catchment -> River 1 -> River 2 ----> MRFA -> Waste
                                    |              ^
                                    |---> MRFB ----|
    """
    model = Model()

    catchment = Input(model, "catchment", max_flow=500, min_flow=500)

    reservoir = Storage(model, "reservoir", max_volume=10000, initial_volume=5000)

    demand = Output(model, "demand", max_flow=50, cost=-100)
    pumping_station = Link(model, "pumping station", max_flow=100, cost=-10)
    river1 = Link(model, "river1")
    river2 = Link(model, "river2")
    compensation = Link(model, "compensation", cost=600)
    mrfA = Link(model, "mrfA", cost=-500, max_flow=50)
    mrfB = Link(model, "mrfB")
    waste = Output(model, "waste")

    catchment.connect(river1)
    river1.connect(river2)
    river2.connect(mrfA)
    river2.connect(mrfB)
    mrfA.connect(waste)
    mrfB.connect(waste)
    river2.connect(pumping_station)
    pumping_station.connect(reservoir)
    reservoir.connect(compensation)
    compensation.connect(river1)
    reservoir.connect(demand)

    model.check()
    model.setup()

    # not limited by mrf, pump capacity is constraint
    model.step()
    assert_allclose(catchment.flow, 500)
    assert_allclose(waste.flow, 400)
    assert_allclose(compensation.flow, 0)
    assert_allclose(pumping_station.flow, 100)
    assert_allclose(demand.flow, 50)

    # limited by mrf
    catchment.min_flow = catchment.max_flow = 100
    model.step()
    assert_allclose(waste.flow, 50)
    assert_allclose(compensation.flow, 0)
    assert_allclose(pumping_station.flow, 50)
    assert_allclose(demand.flow, 50)

    # reservoir can support mrf, but doesn't need to
    compensation.cost = 200
    model.step()
    assert_allclose(waste.flow, 50)
    assert_allclose(compensation.flow, 0)
    assert_allclose(pumping_station.flow, 50)
    assert_allclose(demand.flow, 50)

    # reservoir supporting mrf
    catchment.min_flow = catchment.max_flow = 0
    model.step()
    assert_allclose(waste.flow, 50)
    assert_allclose(compensation.flow, 50)
    assert_allclose(pumping_station.flow, 0)
    assert_allclose(demand.flow, 50)


def test_breaklink_node():
    model = load_model('breaklink.json')
    supply = model.nodes["A"]
    transfer = model.nodes["B"]
    demand = model.nodes["C"]
    model.check()
    model.run()
    assert_allclose(supply.flow, 20)
    assert_allclose(transfer.flow, 20)
    assert_allclose(demand.flow, 20)
    assert_allclose(transfer.storage.volume, 0)


<<<<<<< HEAD
@pytest.mark.parametrize('loss_factor', [None, 0.2, 0.99, 1.0, 0.0])
def test_loss_link_node(loss_factor):
    """Test LossLink node"""
    model = load_model('loss_link.json')

    supply1 = model.nodes["supply1"]
    link1 = model.nodes["link1"]
    demand1 = model.nodes["demand1"]

    if loss_factor is not None:
        link1.loss_factor = loss_factor

    model.check()
    model.run()

    if loss_factor is None:
        expected_supply = 12
        expected_demand = 10
    elif loss_factor == 1.0:
        # 100% loss means no flow can be provided.
        expected_supply = 0.0
        expected_demand = 0.0
    else:
        expected_supply = 10 * (1 + loss_factor)
        expected_demand = 10

    # Supply must provide 20% more flow because of the loss in link1
    assert_allclose(supply1.flow, expected_supply)
    # link1 records the net flow after losses
    assert_allclose(link1.flow, expected_demand)
    assert_allclose(demand1.flow, expected_demand)


@pytest.mark.xfail(reason="Circular dependency in the JSON definition. "
                          "See GitHub issue #380: https://github.com/pywr/pywr/issues/380")
=======
>>>>>>> 7038f92c
def test_reservoir_surface_area():
    from pywr.parameters import InterpolatedVolumeParameter
    model = load_model('reservoir_evaporation.json')
    model.timestepper.start = "1920-01-01"
    model.timestepper.end = "1920-01-02"
    res = model.run()
    assert hasattr(Storage, "area")
    assert isinstance(model.nodes["reservoir1"].area, InterpolatedVolumeParameter)
    assert_allclose(model.nodes["evaporation"].flow, 2.46875)


def test_reservoir_surface_area_without_area_property():
    """ Temporary test while the above test is not working. """
    model = load_model('reservoir_evaporation_without_area_property.json')
    model.timestepper.start = "1920-01-01"
    model.timestepper.end = "1920-01-02"
    res = model.run()
    assert_allclose(model.nodes["evaporation"].flow, 2.46875)

def test_reservoir_surface_area_external_data():
    """ Testing the InterpolatedVolume parameter with external data as
    inputs of Volume and Values, in this case a .csv file. """
    model = load_model('reservoir_evaporation_areafromfile.json')
    model.timestepper.start = "1920-01-01"
    model.timestepper.end = "1920-01-02"
    res = model.run()
    assert_allclose(model.nodes["evaporation"].flow, 2.46875)



def test_run_empty():
    # empty model should raise an exception if run
    model = Model()
    with pytest.raises(ModelStructureError):
        model.run()


def test_run():
    model = load_model('simple1.json')

    # run model from start to finish
    result = model.run()
    assert(result.timestep.index == 364)

    # reset model and run again
    result = model.run()
    assert(result.timestep.index == 364)

    # run remaining timesteps
    model.reset(start=pandas.to_datetime('2015-12-01'))
    result = model.run()
    assert(result.timestep.index == 364)


def test_reset_prev_flow():
    """Test resetting the prev_flow attribte of a node."""
    model = load_model('simple1.json')
    demand1 = model.nodes['demand1']
    model.run()
    assert_allclose(demand1.flow, 10.0, atol=1e-7)
    assert_allclose(demand1.prev_flow, 10.0, atol=1e-7)
    # Reset and check flow attributes are zeroed
    model.reset()
    assert_allclose(demand1.flow, 0.0, atol=1e-7)
    assert_allclose(demand1.prev_flow, 0.0, atol=1e-7)
    # Run again
    model.run()
    assert_allclose(demand1.flow, 10.0, atol=1e-7)
    assert_allclose(demand1.prev_flow, 10.0, atol=1e-7)


def test_run_monthly():
    model = load_model('simple1_monthly.json')

    result = model.run()
    assert result.timestep.index == 11

    result = model.run()
    assert result.timestep.index == 11


def test_select_solver():
    """Test specifying the solver in JSON"""
    solver_names = [solver.name for solver in pywr.solvers.solver_registry]
    for solver_name in solver_names:
        data = '''{"metadata": {"minimum_version": "0.1"}, "nodes": {}, "edges": {}, "timestepper": {"start": "1990-01-01","end": "1999-12-31","timestep": 1}, "solver": {"name": "%s"}}''' % solver_name
        model = load_model(data=data)
        assert(model.solver.name.lower() == solver_name)

def test_solver_unrecognised():
    '''Test specifying an unrecognised solver JSON'''
    solver_name = 'foobar'
    data = '''{"metadata": {"minimum_version": "0.1"}, "nodes": {}, "edges": {}, "timestepper": {"start": "1990-01-01","end": "1999-12-31","timestep": 1}, "solver": {"name": "%s"}}''' % solver_name
    with pytest.raises(KeyError):
        model = load_model(data=data)

@pytest.mark.skipif(Model().solver.name != "glpk", reason="only valid for glpk")
@pytest.mark.parametrize("use_presolve", ["true", "false"])
def test_select_glpk_presolve(use_presolve):
    """Test specifying the solver in JSON"""
    solver_names = ["glpk"]
    for solver_name in solver_names:
        data = '''{"metadata": {"minimum_version": "0.1"}, "nodes": {}, "edges": {}, "timestepper": {"start": "1990-01-01","end": "1999-12-31","timestep": 1}, "solver": {"name": "%s", "use_presolve": %s}}''' % (solver_name, use_presolve)
        model = load_model(data=data)
        assert(model.solver.name.lower() == solver_name)
        assert(model.solver._cy_solver.use_presolve == (use_presolve == "true"))<|MERGE_RESOLUTION|>--- conflicted
+++ resolved
@@ -672,7 +672,6 @@
     assert_allclose(transfer.storage.volume, 0)
 
 
-<<<<<<< HEAD
 @pytest.mark.parametrize('loss_factor', [None, 0.2, 0.99, 1.0, 0.0])
 def test_loss_link_node(loss_factor):
     """Test LossLink node"""
@@ -706,10 +705,6 @@
     assert_allclose(demand1.flow, expected_demand)
 
 
-@pytest.mark.xfail(reason="Circular dependency in the JSON definition. "
-                          "See GitHub issue #380: https://github.com/pywr/pywr/issues/380")
-=======
->>>>>>> 7038f92c
 def test_reservoir_surface_area():
     from pywr.parameters import InterpolatedVolumeParameter
     model = load_model('reservoir_evaporation.json')
