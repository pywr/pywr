"""
Test for individual Parameter classes
"""
from pywr.core import Model, Timestep, Scenario, ScenarioIndex, Storage, Link, Input, Output
from pywr.parameters import (Parameter, ArrayIndexedParameter, ConstantScenarioParameter,
    ArrayIndexedScenarioMonthlyFactorsParameter, MonthlyProfileParameter, DailyProfileParameter,
    DataFrameParameter, AggregatedParameter, ConstantParameter, ConstantScenarioIndexParameter,
    IndexParameter, AggregatedIndexParameter, RecorderThresholdParameter, ScenarioMonthlyProfileParameter,
    ScenarioWeeklyProfileParameter, Polynomial1DParameter, Polynomial2DStorageParameter, ArrayIndexedScenarioParameter,
    InterpolatedParameter, WeeklyProfileParameter, InterpolatedQuadratureParameter, PiecewiseIntegralParameter,
    FunctionParameter, AnnualHarmonicSeriesParameter, load_parameter, InterpolatedFlowParameter,
    ScenarioDailyProfileParameter)
from pywr.recorders import AssertionRecorder, assert_rec
from pywr.model import OrphanedParameterWarning
from pywr.dataframe_tools import ResamplingError
from pywr.recorders import Recorder
from fixtures import simple_linear_model, simple_storage_model
from helpers import load_model
import json
import os
import datetime
import numpy as np
import pandas as pd
import pytest
import itertools
import calendar
from numpy.testing import assert_allclose
from scipy.interpolate import Rbf

TEST_DIR = os.path.dirname(__file__)

@pytest.fixture
def model():
    return Model()


class TestConstantParameter:
    """ Tests for `ConstantParameter` """
    def test_basic_use(self, simple_linear_model):
        """ Test the basic use of `ConstantParameter` using the Python API """
        model = simple_linear_model
        # Add two scenarios
        scA = Scenario(model, 'Scenario A', size=2)
        scB = Scenario(model, 'Scenario B', size=5)

        p = ConstantParameter(model, np.pi, name='pi', comment='Mmmmm Pi!')

        assert not p.is_variable
        assert p.double_size == 1
        assert p.integer_size == 0

        model.setup()
        ts = model.timestepper.current
        # Now ensure the appropriate value is returned for all scenarios
        for i, (a, b) in enumerate(itertools.product(range(scA.size), range(scB.size))):
            si = ScenarioIndex(i, np.array([a, b], dtype=np.int32))
            np.testing.assert_allclose(p.value(ts, si), np.pi)

    def test_being_a_variable(self, simple_linear_model):
        """ Test the basic use of `ConstantParameter` when `is_variable=True` """
        model = simple_linear_model
        p = ConstantParameter(model, np.pi, name='pi', comment='Mmmmm Pi!', is_variable=True,
                              lower_bounds=np.pi/2, upper_bounds=2*np.pi)
        model.setup()

        assert p.is_variable
        assert p.double_size == 1
        assert p.integer_size == 0

        np.testing.assert_allclose(p.get_double_lower_bounds(), np.array([np.pi/2]))
        np.testing.assert_allclose(p.get_double_upper_bounds(), np.array([2*np.pi]))

        np.testing.assert_allclose(p.get_double_variables(), np.array([np.pi]))

        # No test updating the variables
        p.set_double_variables(np.array([1.5*np.pi, ]))
        np.testing.assert_allclose(p.get_double_variables(), np.array([1.5*np.pi]))

        # None of the integer functions should be implemented because this parameter
        # has no integer variables
        with pytest.raises(NotImplementedError):
            p.get_integer_lower_bounds()

        with pytest.raises(NotImplementedError):
            p.get_integer_upper_bounds()

        with pytest.raises(NotImplementedError):
            p.get_integer_variables()


def test_parameter_array_indexed(simple_linear_model):
    """
    Test ArrayIndexedParameter

    """
    model = simple_linear_model
    A = np.arange(len(model.timestepper), dtype=np.float64)
    p = ArrayIndexedParameter(model, A)
    model.setup()
    # scenario indices (not used for this test)
    si = ScenarioIndex(0, np.array([0], dtype=np.int32))
    for v, ts in zip(A, model.timestepper):
        np.testing.assert_allclose(p.value(ts, si), v)

    # Now check that IndexError is raised if an out of bounds Timestep is given.
    ts = Timestep(pd.Period('2016-01-01', freq='1D'), 366, 1)
    with pytest.raises(IndexError):
        p.value(ts, si)


def test_parameter_array_indexed_json_load(simple_linear_model, tmpdir):
    """Test ArrayIndexedParameter can be loaded from json dict"""
    model = simple_linear_model
    # Daily time-step
    index = pd.date_range('2015-01-01', periods=365, freq='D', name='date')
    df = pd.DataFrame(np.arange(365), index=index, columns=['data'])
    df_path = tmpdir.join('df.csv')
    df.to_csv(str(df_path))

    data = {
        'type': 'arrayindexed',
        'url': str(df_path),
        'index_col': 'date',
        'parse_dates': True,
        'column': 'data',
    }

    p = load_parameter(model, data)
    model.setup()

    si = ScenarioIndex(0, np.array([0], dtype=np.int32))
    for v, ts in enumerate(model.timestepper):
        np.testing.assert_allclose(p.value(ts, si), v)

def test_parameter_constant_scenario(simple_linear_model):
    """
    Test ConstantScenarioParameter

    """
    model = simple_linear_model
    # Add two scenarios
    scA = Scenario(model, 'Scenario A', size=2)
    scB = Scenario(model, 'Scenario B', size=5)

    p = ConstantScenarioParameter(model, scB, np.arange(scB.size, dtype=np.float64))
    model.setup()
    ts = model.timestepper.current
    # Now ensure the appropriate value is returned for the Scenario B indices.
    for i, (a, b) in enumerate(itertools.product(range(scA.size), range(scB.size))):
        si = ScenarioIndex(i, np.array([a, b], dtype=np.int32))
        np.testing.assert_allclose(p.value(ts, si), float(b))


def test_parameter_constant_scenario(simple_linear_model):
    """
    Test ConstantScenarioIndexParameter

    """
    model = simple_linear_model
    # Add two scenarios
    scA = Scenario(model, 'Scenario A', size=2)
    scB = Scenario(model, 'Scenario B', size=5)

    p = ConstantScenarioIndexParameter(model, scB, np.arange(scB.size, dtype=np.int32))
    model.setup()
    ts = model.timestepper.current
    # Now ensure the appropriate value is returned for the Scenario B indices.
    for i, (a, b) in enumerate(itertools.product(range(scA.size), range(scB.size))):
        si = ScenarioIndex(i, np.array([a, b], dtype=np.int32))
        np.testing.assert_allclose(p.index(ts, si), b)


def test_parameter_array_indexed_scenario_monthly_factors(simple_linear_model):
    """
    Test ArrayIndexedParameterScenarioMonthlyFactors

    """
    model = simple_linear_model
    # Baseline timeseries data
    values = np.arange(len(model.timestepper), dtype=np.float64)

    # Add two scenarios
    scA = Scenario(model, 'Scenario A', size=2)
    scB = Scenario(model, 'Scenario B', size=5)

    # Random factors for each Scenario B value per month
    factors = np.random.rand(scB.size, 12)

    p = ArrayIndexedScenarioMonthlyFactorsParameter(model, scB, values, factors)
    model.setup()

    # Iterate in time
    for v, ts in zip(values, model.timestepper):
        imth = ts.datetime.month - 1
        # Now ensure the appropriate value is returned for the Scenario B indices.
        for i, (a, b) in enumerate(itertools.product(range(scA.size), range(scB.size))):
            f = factors[b, imth]
            si = ScenarioIndex(i, np.array([a, b], dtype=np.int32))
            np.testing.assert_allclose(p.value(ts, si), v*f)

def test_parameter_array_indexed_scenario_monthly_factors_json(model):
    model.path = os.path.join(TEST_DIR, "models")
    scA = Scenario(model, 'Scenario A', size=2)
    scB = Scenario(model, 'Scenario B', size=3)

    p1 = ArrayIndexedScenarioMonthlyFactorsParameter.load(model, {
        "scenario": "Scenario A",
        "values": list(range(32)),
        "factors": [list(range(1, 13)),list(range(13, 25))],
    })

    p2 = ArrayIndexedScenarioMonthlyFactorsParameter.load(model, {
        "scenario": "Scenario B",
        "values": {
            "url": "timeseries1.csv",
            "index_col": "Timestamp",
            "column": "Data",
        },
        "factors": {
            "url": "monthly_profiles.csv",
            "index_col": "scenario",
        },
    })

    node1 = Input(model, "node1", max_flow=p1)
    node2 = Input(model, "node2", max_flow=p2)
    nodeN = Output(model, "nodeN", max_flow=None, cost=-1)
    node1.connect(nodeN)
    node2.connect(nodeN)

    model.timestepper.start = "2015-01-01"
    model.timestepper.end = "2015-01-31"
    model.run()


class TestMonthlyProfileParameter:

    def test_no_interpolation(self, simple_linear_model):
        """Test no-interpolation. """
        model = simple_linear_model
        values = np.arange(12, dtype=np.float64)
        p = MonthlyProfileParameter(model, values)
        model.setup()

        @assert_rec(model, p)
        def expected_func(timestep, scenario_index):
            imth = timestep.month - 1
            return values[imth]

        model.run()

    def test_interpolation_month_start(self, simple_linear_model):
        """Test interpolating monthly values from first day of the month."""
        model = simple_linear_model
        values = np.arange(12, dtype=np.float64)
        p = MonthlyProfileParameter(model, values, interp_day='first')
        model.setup()

        @assert_rec(model, p)
        def expected_func(timestep, scenario_index):
            imth = timestep.month - 1
            days_in_month = calendar.monthrange(timestep.year, timestep.month)[1]
            day = timestep.day

            # Perform linear interpolation
            x = (day - 1) / (days_in_month - 1)
            return values[imth] * (1 - x) + values[(imth+1) % 12] * x
        model.run()

    def test_interpolation_month_end(self, simple_linear_model):
        """Test interpolating monthly values from last day of the month."""
        model = simple_linear_model
        values = np.arange(12, dtype=np.float64)
        p = MonthlyProfileParameter(model, values, interp_day='last')
        model.setup()

        @assert_rec(model, p)
        def expected_func(timestep, scenario_index):
            imth = timestep.month - 1
            days_in_month = calendar.monthrange(timestep.year, timestep.month)[1]
            day = timestep.day

            # Perform linear interpolation
            x = day / days_in_month
            return values[(imth - 1) % 12] * (1 - x) + values[imth] * x
        model.run()


class TestScenarioMonthlyProfileParameter:

    def test_init(self, simple_linear_model):
        model = simple_linear_model
        scenario = Scenario(model, 'A', 10)
        values = np.random.rand(10, 12)

        p = ScenarioMonthlyProfileParameter(model, scenario, values)

        model.setup()
        # Iterate in time
        for ts in model.timestepper:
            imth = ts.datetime.month - 1
            for i in range(scenario.size):
                si = ScenarioIndex(i, np.array([i], dtype=np.int32))
                np.testing.assert_allclose(p.value(ts, si), values[i, imth])

    def test_json(self):
        model = load_model('scenario_monthly_profile.json')

        # check first day initalised
        assert (model.timestepper.start == datetime.datetime(2015, 1, 1))

        # check results
        supply1 = model.nodes['supply1']

        # Multiplication factors
        factors = np.array([
            [0, 1, 2, 3, 4, 5, 6, 7, 8, 9, 10, 11],
            [12, 13, 14, 15, 16, 17, 18, 19, 20, 21, 22, 23],
            [0, 2, 4, 6, 8, 10, 12, 14, 16, 18, 20, 22],
        ])

        for expected in (23.92, 22.14, 22.57, 24.97, 27.59):
            model.step()
            imth = model.timestepper.current.month - 1
            assert_allclose(supply1.flow, expected*factors[:, imth], atol=1e-7)

def test_parameter_daily_profile(simple_linear_model):
    """
    Test DailyProfileParameter

    """
    model = simple_linear_model
    values = np.arange(366, dtype=np.float64)
    p = DailyProfileParameter(model, values)
    model.setup()

    # Iterate in time
    for ts in model.timestepper:
        month = ts.datetime.month
        day = ts.datetime.day
        iday = int((datetime.datetime(2016, month, day) - datetime.datetime(2016, 1, 1)).days)
        si = ScenarioIndex(0, np.array([0], dtype=np.int32))
        np.testing.assert_allclose(p.value(ts, si), values[iday])

def test_daily_profile_leap_day(model):
    """Test behaviour of daily profile parameter for leap years
    """
    inpt = Input(model, "input")
    otpt = Output(model, "otpt", max_flow=None, cost=-999)
    inpt.connect(otpt)
    inpt.max_flow = DailyProfileParameter(model, np.arange(0, 366, dtype=np.float64))

    # non-leap year
    model.timestepper.start = pd.to_datetime("2015-01-01")
    model.timestepper.end = pd.to_datetime("2015-12-31")
    model.run()
    assert_allclose(inpt.flow, 365) # NOT 364

    # leap year
    model.timestepper.start = pd.to_datetime("2016-01-01")
    model.timestepper.end = pd.to_datetime("2016-12-31")
    model.run()
    assert_allclose(inpt.flow, 365)

class TestScenarioDailyProfileParameter:

    def test_scenario_daily_profile(self, simple_linear_model):

        model = simple_linear_model
        scenario = Scenario(model, 'A', 2)
        values = np.array([np.arange(366, dtype=np.float64), np.arange(366, 0, -1, dtype=np.float64)])

        # Remove values for 29th feb as not testing leap year in this func
        expected_values = np.delete(values.T, 59, 0)

        p = ScenarioDailyProfileParameter.load(model, {"scenario": "A", "values": values})

        AssertionRecorder(model, p, expected_data=expected_values)

        model.setup()
        model.run()

    def test_scenario_daily_profile_leap_day(self, simple_linear_model):
        """Test behaviour of daily profile parameter for leap years
        """

        model = simple_linear_model
        model.timestepper.start = pd.to_datetime("2016-01-01")
        model.timestepper.end = pd.to_datetime("2016-12-31")

        scenario = Scenario(model, 'A', 2)
        values = np.array([np.arange(366, dtype=np.float64), np.arange(366, 0, -1, dtype=np.float64)])

        expected_values = values.T

        p = ScenarioDailyProfileParameter(model, scenario, values)
        AssertionRecorder(model, p, expected_data=expected_values)

        model.setup()
        model.run()

def test_scenario_weekly_profile(simple_linear_model):

    model = simple_linear_model
    scenario = Scenario(model, 'A', 2)

    v = np.arange(1, 53, dtype=np.float64)
    values = np.array([v, v * 2])

    p = ScenarioWeeklyProfileParameter(model, scenario, values)

    @assert_rec(model, p)
    def expected_func(timestep, scenario_index):
        day = timestep.dayofyear - 1
        if day > 58:  # 28th Feb
            day += 1
        week = min(day // 7, 51)
        value = week + 1
        if scenario_index.global_id == 1:
            value *= 2
        return value

    model.setup()
    model.run()



def test_weekly_profile(simple_linear_model):
    model = simple_linear_model

    model.timestepper.start = "2004-01-01"
    model.timestepper.end = "2005-05-01"
    model.timestepper.delta = 7

    values = np.arange(0, 52) ** 2 + 27.5

    p = WeeklyProfileParameter.load(model, {"values": values})

    @assert_rec(model, p)
    def expected_func(timestep, scenario_index):
        week = int(min((timestep.dayofyear - 1) // 7, 51))
        value = week ** 2 + 27.5
        return value

    model.run()

class TestAnnualHarmonicSeriesParameter:
    """ Tests for `AnnualHarmonicSeriesParameter` """
    def test_single_harmonic(self, model):

        p1 = AnnualHarmonicSeriesParameter(model, 0.5, [0.25], [np.pi/4])
        si = ScenarioIndex(0, np.array([0], dtype=np.int32))

        for ts in model.timestepper:
            doy = (ts.datetime.dayofyear - 1)/365
            np.testing.assert_allclose(p1.value(ts, si), 0.5 + 0.25*np.cos(doy*2*np.pi + np.pi/4))

    def test_double_harmonic(self, model):
        p1 = AnnualHarmonicSeriesParameter(model, 0.5, [0.25, 0.3], [np.pi/4, np.pi/3])
        si = ScenarioIndex(0, np.array([0], dtype=np.int32))

        for ts in model.timestepper:
            doy = (ts.datetime.dayofyear - 1) /365
            expected = 0.5 + 0.25*np.cos(doy*2*np.pi + np.pi / 4) + 0.3*np.cos(doy*4*np.pi + np.pi/3)
            np.testing.assert_allclose(p1.value(ts, si), expected)

    def test_load(self, model):

        data = {
            "type": "annualharmonicseries",
            "mean": 0.5,
            "amplitudes": [0.25],
            "phases": [np.pi/4]
        }

        p1 = load_parameter(model, data)

        si = ScenarioIndex(0, np.array([0], dtype=np.int32))
        for ts in model.timestepper:
            doy = (ts.datetime.dayofyear - 1) / 365
            np.testing.assert_allclose(p1.value(ts, si), 0.5 + 0.25 * np.cos(doy * 2 * np.pi + np.pi / 4))

    def test_variable(self, model):
        """ Test that variable updating works. """
        p1 = AnnualHarmonicSeriesParameter(model, 0.5, [0.25], [np.pi/4], is_variable=True)

        assert p1.double_size == 3
        assert p1.integer_size == 0

        new_var = np.array([0.6, 0.1, np.pi/2])
        p1.set_double_variables(new_var)
        np.testing.assert_allclose(p1.get_double_variables(), new_var)

        with pytest.raises(NotImplementedError):
            p1.set_integer_variables(np.arange(3, dtype=np.int32))

        with pytest.raises(NotImplementedError):
            p1.get_integer_variables()

        si = ScenarioIndex(0, np.array([0], dtype=np.int32))

        for ts in model.timestepper:
            doy = (ts.datetime.dayofyear - 1)/365
            np.testing.assert_allclose(p1.value(ts, si), 0.6 + 0.1*np.cos(doy*2*np.pi + np.pi/2))


def custom_test_func(array, axis=None):
    return np.sum(array**2, axis=axis)


class TestAggregatedParameter:
    """Tests for AggregatedParameter"""
    funcs = {"min": np.min, "max": np.max, "mean": np.mean, "median": np.median, "sum": np.sum}

    @pytest.mark.parametrize("agg_func", ["min", "max", "mean", "median", "sum"])
    def test_agg(self, simple_linear_model, agg_func):
        model = simple_linear_model
        model.timestepper.delta = 15

        scenarioA = Scenario(model, "Scenario A", size=2)
        scenarioB = Scenario(model, "Scenario B", size=5)

        values = np.arange(366, dtype=np.float64)
        p1 = DailyProfileParameter(model, values)
        p2 = ConstantScenarioParameter(model, scenarioB, np.arange(scenarioB.size, dtype=np.float64))

        p = AggregatedParameter(model, [p1, p2], agg_func=agg_func)

        func = TestAggregatedParameter.funcs[agg_func]

        @assert_rec(model, p)
        def expected_func(timestep, scenario_index):
            x = p1.get_value(scenario_index)
            y = p2.get_value(scenario_index)
            return func(np.array([x,y]))

        model.run()

    def test_load(self, simple_linear_model):
        """ Test load from JSON dict"""
        model = simple_linear_model
        data = {
            "type": "aggregated",
            "agg_func": "product",
            "parameters": [
                0.8,
                {
                    "type": "monthlyprofile",
                    "values": list(range(12))
                }
            ]
        }

        p = load_parameter(model, data)
        # Correct instance is loaded
        assert isinstance(p, AggregatedParameter)

        @assert_rec(model, p)
        def expected(timestep, scenario_index):
            return (timestep.month - 1) * 0.8

        model.run()

    @pytest.mark.parametrize("agg_func", ["min", "max", "mean", "sum", "custom"])
    def test_agg_func_get_set(self, model, agg_func):
        if agg_func == "custom":
            agg_func = custom_test_func
        p = AggregatedParameter(model, [], agg_func=agg_func)
        assert p.agg_func == agg_func
        p.agg_func = "product"
        assert p.agg_func == "product"


class DummyIndexParameter(IndexParameter):
    """A simple IndexParameter which returns a constant value"""
    def __init__(self, model, index, **kwargs):
        super(DummyIndexParameter, self).__init__(model, **kwargs)
        self._index = index
    def index(self, timestep, scenario_index):
        return self._index
    def __repr__(self):
        return "<DummyIndexParameter \"{}\">".format(self.name)

class TestAggregatedIndexParameter:
    """Tests for AggregatedIndexParameter"""
    funcs = {"min": np.min, "max": np.max, "sum": np.sum, "product": np.product}

    @pytest.mark.parametrize("agg_func", ["min", "max", "sum", "product"])
    def test_agg(self, simple_linear_model, agg_func):
        model = simple_linear_model
        model.timestepper.delta = 1
        model.timestepper.start = "2017-01-01"
        model.timestepper.end = "2017-01-03"

        scenarioA = Scenario(model, "Scenario A", size=2)
        scenarioB = Scenario(model, "Scenario B", size=5)

        p1 = DummyIndexParameter(model, 2)
        p2 = DummyIndexParameter(model, 3)

        p = AggregatedIndexParameter(model, [p1, p2], agg_func=agg_func)

        func = TestAggregatedIndexParameter.funcs[agg_func]

        @assert_rec(model, p)
        def expected_func(timestep, scenario_index):
            x = p1.get_index(scenario_index)
            y = p2.get_index(scenario_index)
            return func(np.array([x,y], np.int32))

        model.run()

    def test_agg_anyall(self, simple_linear_model):
        """Test the "any" and "all" aggregation functions"""
        model = simple_linear_model
        model.timestepper.delta = 1
        model.timestepper.start = "2017-01-01"
        model.timestepper.end = "2017-01-03"

        scenarioA = Scenario(model, "Scenario A", size=2)
        scenarioB = Scenario(model, "Scenario B", size=5)
        num_comb = len(model.scenarios.get_combinations())

        parameters = {
            0: DummyIndexParameter(model, 0, name="p0"),
            1: DummyIndexParameter(model, 1, name="p1"),
            2: DummyIndexParameter(model, 2, name="p2"),
        }

        data = [(0, 0), (1, 0), (0, 1), (1, 1), (1, 1, 1), (0, 2)]
        data_parameters = [[parameters[i] for i in d] for d in data]
        expected = [(np.any(d), np.all(d)) for d in data]

        for n, params in enumerate(data_parameters):
            for m, agg_func in enumerate(["any", "all"]):
                p = AggregatedIndexParameter(model, params, agg_func=agg_func)
                e = np.ones([len(model.timestepper), num_comb]) * expected[n][m]
                r = AssertionRecorder(model, p, expected_data=e, name="assertion {}-{}".format(n, agg_func))

        model.run()

    @pytest.mark.parametrize("agg_func", ["min", "max", "mean", "sum", "custom"])
    def test_agg_func_get_set(self, model, agg_func):
        if agg_func == "custom":
            agg_func = custom_test_func
        p = AggregatedIndexParameter(model, [], agg_func=agg_func)
        assert p.agg_func == agg_func
        p.agg_func = "product"
        assert p.agg_func == "product"


def test_parameter_child_variables(model):

    p1 = Parameter(model)
    # Default parameter
    assert len(p1.parents) == 0
    assert len(p1.children) == 0

    c1 = Parameter(model)
    c1.parents.add(p1)
    assert len(p1.children) == 1
    assert c1 in p1.children
    assert p1 in c1.parents

    # Test third level
    c2 = Parameter(model)
    c2.parents.add(c1)

    # Disable parent
    c1.parents.clear()

    assert len(p1.children) == 0


def test_scaled_profile_nested_load(model):
    """ Test `ScaledProfileParameter` loading with `AggregatedParameter` """
    model.timestepper.delta = 15

    s = Storage(model, 'Storage', max_volume=100.0, initial_volume=50.0, num_outputs=0)
    d = Output(model, 'Link')
    data = {
        'type': 'scaledprofile',
        'scale': 50.0,
        'profile': {
            'type': 'aggregated',
            'agg_func': 'product',
            'parameters': [
                {
                    'type': 'monthlyprofile',
                    'values': [0.5]*12
                },
                {
                    'type': 'constant',
                    'value': 1.5,
                }
            ]
        }
    }

    s.connect(d)

    d.max_flow = p = load_parameter(model, data)

    @assert_rec(model, p)
    def expected_func(timestep, scenario_index):
        return 50.0 * 0.5 * 1.5

    model.run()


def test_parameter_df_upsampling(model):
    """ Test that the `DataFrameParameter` can upsample data from a `pandas.DataFrame` and return that correctly
    """
    # scenario indices (not used for this test)
    si = ScenarioIndex(0, np.array([0], dtype=np.int32))

    # Use a 7 day timestep for this test and run 2015
    model.timestepper.delta = datetime.timedelta(7)
    model.timestepper.start = pd.to_datetime('2015-01-01')
    model.timestepper.end = pd.to_datetime('2015-12-31')
    model.timestepper.setup()

    # Daily time-step
    index = pd.period_range('2015-01-01', periods=365, freq='D')
    series = pd.Series(np.arange(365), index=index)

    p = DataFrameParameter(model, series)
    p.setup()

    A = series.resample('7D').mean()
    for v, ts in zip(A, model.timestepper):
        np.testing.assert_allclose(p.value(ts, si), v)

    model.reset()
    # Daily time-step that requires aligning
    index = pd.date_range('2014-12-31', periods=366, freq='D')
    series = pd.Series(np.arange(366), index=index)

    p = DataFrameParameter(model, series)
    p.setup()

    # offset the resample appropriately for the test
    A = series[1:].resample('7D').mean()
    for v, ts in zip(A, model.timestepper):
        np.testing.assert_allclose(p.value(ts, si), v)

    model.reset()
    # Daily time-step that is not covering the require range
    index = pd.date_range('2015-02-01', periods=365, freq='D')
    series = pd.Series(np.arange(365), index=index)

    p = DataFrameParameter(model, series)
    with pytest.raises(ResamplingError):
        p.setup()

    model.reset()
    # Daily time-step that is not covering the require range
    index = pd.date_range('2014-11-01', periods=365, freq='D')
    series = pd.Series(np.arange(365), index=index)

    p = DataFrameParameter(model, series)
    with pytest.raises(ResamplingError):
        p.setup()


def test_parameter_df_upsampling_multiple_columns(model):
    """ Test that the `DataFrameParameter` works with multiple columns that map to a `Scenario`
    """
    scA = Scenario(model, 'A', size=20)
    scB = Scenario(model, 'B', size=2)
    # scenario indices (not used for this test)

    # Use a 7 day timestep for this test and run 2015
    model.timestepper.delta = datetime.timedelta(7)
    model.timestepper.start = pd.to_datetime('2015-01-01')
    model.timestepper.end = pd.to_datetime('2015-12-31')
    model.timestepper.setup()

    # Daily time-step
    index = pd.date_range('2015-01-01', periods=365, freq='D')
    df = pd.DataFrame(np.random.rand(365, 20), index=index)

    p = DataFrameParameter(model, df, scenario=scA)
    p.setup()

    A = df.resample('7D', axis=0).mean()
    for v, ts in zip(A.values, model.timestepper):
        np.testing.assert_allclose([p.value(ts, ScenarioIndex(i, np.array([i], dtype=np.int32))) for i in range(20)], v)

    p = DataFrameParameter(model, df, scenario=scB)
    with pytest.raises(ValueError):
        p.setup()


def test_parameter_df_json_load(model, tmpdir):

    # Daily time-step
    index = pd.date_range('2015-01-01', periods=365, freq='D', name='date')
    df = pd.DataFrame(np.random.rand(365), index=index, columns=['data'])
    df_path = tmpdir.join('df.csv')
    df.to_csv(str(df_path))

    data = {
        'type': 'dataframe',
        'url': str(df_path),
        'index_col': 'date',
        'parse_dates': True,
    }

    p = load_parameter(model, data)
    p.setup()


def test_parameter_df_embed_load(model):

    # Daily time-step
    index = pd.date_range('2015-01-01', periods=365, freq='D', name='date')
    df = pd.DataFrame(np.random.rand(365), index=index, columns=['data'])

    # Save to JSON and load. This is the format we support loading as embedded data
    df_data = df.to_json(date_format="iso")
    # Removing the time information from the dataset for testing purposes
    df_data = df_data.replace('T00:00:00.000Z', '')
    df_data = json.loads(df_data)

    data = {
        'type': 'dataframe',
        'data': df_data,
        'parse_dates': True,
    }

    p = load_parameter(model, data)
    p.setup()


def test_simple_json_parameter_reference():
    # note that parameters in the "parameters" section cannot be literals
    model = load_model("parameter_reference.json")
    max_flow = model.nodes["supply1"].max_flow
    assert(isinstance(max_flow, ConstantParameter))
    assert(max_flow.value(None, None) == 125.0)
    cost = model.nodes["demand1"].cost
    assert(isinstance(cost, ConstantParameter))
    assert(cost.value(None, None) == -10.0)

    assert(len(model.parameters) == 4)  # 4 parameters defined


def test_threshold_parameter(simple_linear_model):
    model = simple_linear_model
    model.timestepper.delta = 150

    scenario = Scenario(model, "Scenario", size=2)

    class DummyRecorder(Recorder):
        def __init__(self, model, value, *args, **kwargs):
            super(DummyRecorder, self).__init__(model, *args, **kwargs)
            self.val = value
        def setup(self):
            super(DummyRecorder, self).setup()
            num_comb = len(model.scenarios.combinations)
            self.data = np.empty([len(model.timestepper), num_comb], dtype=np.float64)
        def after(self):
            timestep = model.timestepper.current
            self.data[timestep.index, :] = self.val

    threshold = 10.0
    values = [50.0, 60.0]

    rec1 = DummyRecorder(model, threshold-5, name="rec1")  # below
    rec2 = DummyRecorder(model, threshold, name="rec2")    # equal
    rec3 = DummyRecorder(model, threshold+5, name="rec3")  # above

    expected = [
        ("LT", (1, 0, 0)),
        ("GT", (0, 0, 1)),
        ("EQ", (0, 1, 0)),
        ("LE", (1, 1, 0)),
        ("GE", (0, 1, 1)),
    ]

    for predicate, (value_lt, value_eq, value_gt) in expected:
        for rec in (rec1, rec2, rec3):
            param = RecorderThresholdParameter(model, rec, threshold, values=values, predicate=predicate)
            e_val = values[getattr(rec.val, "__{}__".format(predicate.lower()))(threshold)]
            e = np.ones([len(model.timestepper), len(model.scenarios.get_combinations())]) * e_val
            e[0, :] = values[1] # first timestep is always "on"
            r = AssertionRecorder(model, param, expected_data=e)
            r.name = "assert {} {} {}".format(rec.val, predicate, threshold)

    model.run()


def test_constant_from_df():
    """
    Test that a dataframe can be used to provide data to ConstantParameter (single values).
    """
    model = load_model('simple_df.json')

    assert isinstance(model.nodes['demand1'].max_flow, ConstantParameter)
    assert isinstance(model.nodes['demand1'].cost, ConstantParameter)

    ts = model.timestepper.next()
    si = ScenarioIndex(0, np.array([0], dtype=np.int32))

    np.testing.assert_allclose(model.nodes['demand1'].max_flow.value(ts, si), 10.0)
    np.testing.assert_allclose(model.nodes['demand1'].cost.value(ts, si), -10.0)


def test_constant_from_shared_df():
    """
    Test that a shared dataframe can be used to provide data to ConstantParameter (single values).
    """
    model = load_model('simple_df_shared.json')

    assert isinstance(model.nodes['demand1'].max_flow, ConstantParameter)
    assert isinstance(model.nodes['demand1'].cost, ConstantParameter)

    ts = model.timestepper.next()
    si = ScenarioIndex(0, np.array([0], dtype=np.int32))

    np.testing.assert_allclose(model.nodes['demand1'].max_flow.value(ts, si), 10.0)
    np.testing.assert_allclose(model.nodes['demand1'].cost.value(ts, si), -10.0)


def test_constant_from_multiindex_df():
    """
    Test that a dataframe can be used to provide data to ConstantParameter (single values).
    """
    model = load_model('multiindex_df.json')


    assert isinstance(model.nodes['demand1'].max_flow, ConstantParameter)
    assert isinstance(model.nodes['demand1'].cost, ConstantParameter)

    ts = model.timestepper.next()
    si = ScenarioIndex(0, np.array([0], dtype=np.int32))

    np.testing.assert_allclose(model.nodes['demand1'].max_flow.value(ts, si), 10.0)
    np.testing.assert_allclose(model.nodes['demand1'].cost.value(ts, si), -100.0)

def test_parameter_registry_overwrite(model):
    # define a parameter
    class NewParameter(Parameter):
        DATA = 42
        def __init__(self, model, values, *args, **kwargs):
            super(NewParameter, self).__init__(model, *args, **kwargs)
            self.values = values
    NewParameter.register()

    # re-define a parameter
    class NewParameter(IndexParameter):
        DATA = 43
        def __init__(self, model, values, *args, **kwargs):
            super(NewParameter, self).__init__(model, *args, **kwargs)
            self.values = values
    NewParameter.register()

    data = {
        "type": "new",
        "values": 0
    }
    parameter = load_parameter(model, data)

    # parameter is instance of new class, not old class
    assert(isinstance(parameter, NewParameter))
    assert(parameter.DATA == 43)


def test_invalid_parameter_values():
    """
    Test that `load_parameter_values` returns a ValueError rather than KeyError.

    This is useful to catch and give useful messages when no valid reference to
    a data location is given.

    Regression test for Issue #247 (https://github.com/pywr/pywr/issues/247)
    """

    from pywr.parameters._parameters import load_parameter_values

    m = Model()
    data = {'name': 'my_parameter', 'type': 'AParameterThatShouldHaveValues'}
    with pytest.raises(ValueError):
        load_parameter_values(model, data)


class Test1DPolynomialParameter:
    """ Tests for `Polynomial1DParameter` """
    def test_init(self, simple_storage_model):
        """ Test initialisation raises error with too many keywords """
        stg = simple_storage_model.nodes['Storage']
        param = ConstantParameter(simple_storage_model, 2.0)
        with pytest.raises(ValueError):
            # Passing both "parameter" and "storage_node" is invalid
            Polynomial1DParameter(simple_storage_model, [0.5, np.pi], parameter=param, storage_node=stg)

    def test_1st_order_with_parameter(self, simple_linear_model):
        """ Test 1st order with a `Parameter` """
        model = simple_linear_model

        x = 2.0
        p1 = Polynomial1DParameter(model, [0.5, np.pi], parameter=ConstantParameter(model, x))

        @assert_rec(model, p1)
        def expected_func(timestep, scenario_index):
            return 0.5 + np.pi * x
        model.run()

    def test_2nd_order_with_parameter(self, simple_linear_model):
        """ Test 2nd order with a `Parameter` """
        model = simple_linear_model

        x = 2.0
        px = ConstantParameter(model, x)
        p1 = Polynomial1DParameter(model, [0.5, np.pi, 3.0], parameter=px)

        @assert_rec(model, p1)
        def expected_func(timestep, scenario_index):
            return 0.5 + np.pi*x + 3.0*x**2
        model.run()

    def test_1st_order_with_storage(self, simple_storage_model):
        """ Test with a `Storage` node """
        model = simple_storage_model
        stg = model.nodes['Storage']
        x = stg.initial_volume
        p1 = Polynomial1DParameter(model, [0.5, np.pi], storage_node=stg)
        p2 = Polynomial1DParameter(model, [0.5, np.pi], storage_node=stg, use_proportional_volume=True)

        # Test with absolute storage
        @assert_rec(model, p1)
        def expected_func(timestep, scenario_index):
            return 0.5 + np.pi*x

        # Test with proportional storage
        @assert_rec(model, p2, name="proportionalassertion")
        def expected_func(timestep, scenario_index):

            return 0.5 + np.pi * x/stg.max_volume

        model.setup()
        model.step()


    def test_load(self, simple_linear_model):
        model = simple_linear_model

        x = 1.5
        data = {
            "type": "polynomial1d",
            "coefficients": [0.5, 2.5],
            "parameter": {
                "type": "constant",
                "value": x
            }
        }

        p1 = load_parameter(model, data)

        @assert_rec(model, p1)
        def expected_func(timestep, scenario_index):
            return 0.5 + 2.5*x
        model.run()

    def test_load_with_scaling(self, simple_linear_model):
        model = simple_linear_model
        x = 1.5
        data = {
            "type": "polynomial1d",
            "coefficients": [0.5, 2.5],
            "parameter": {
                "type": "constant",
                "value": x
            },
            "scale": 1.25,
            "offset": 0.75
        }
        xscaled = x*1.25 + 0.75
        p1 = load_parameter(model, data)

        @assert_rec(model, p1)
        def expected_func(timestep, scenario_index):
            return 0.5 + 2.5*xscaled
        model.run()


def test_interpolated_parameter(simple_linear_model):
    model = simple_linear_model
    model.timestepper.start = "1920-01-01"
    model.timestepper.end = "1920-01-12"

    p1 = ArrayIndexedParameter(model, [0,1,2,3,4,5,6,7,8,9,10,11])
    p2 = InterpolatedParameter(model, p1, [0, 5, 10, 11], [0, 5*2, 10*3, 2])

    @assert_rec(model, p2)
    def expected_func(timestep, scenario_index):
        values = [0, 2, 4, 6, 8, 10, 14, 18, 22, 26, 30, 2]
        return values[timestep.index]
    model.run()


class TestInterpolatedQuadratureParameter:

    @pytest.mark.parametrize("lower_interval", [None, 0, 1])
    def test_calc(self, simple_linear_model, lower_interval):
        model = simple_linear_model
        model.timestepper.start = "1920-01-01"
        model.timestepper.end = "1920-01-12"

        b = ArrayIndexedParameter(model, [0, 1, 2, 3, 4, 5, 6, 7, 8, 9, 10, 11])
        a = None
        if lower_interval is not None:
            a = ConstantParameter(model, lower_interval)

        p2 = InterpolatedQuadratureParameter(model, b, [-5, 0, 5, 10, 11], [0, 0, 5 * 2, 10 * 3, 2],
                                             lower_parameter=a)

        def area(i):
            if i < 0:
                value = 0
            elif i < 6:
                value = 2*i**2 / 2
            elif i < 11:
                value = 25 + 4*(i - 5)**2 / 2 + (i - 5) * 10
            else:
                value = 25 + 50 + 50 + 28 / 2 + 2
            return value

        @assert_rec(model, p2)
        def expected_func(timestep, scenario_index):
            i = timestep.index
            value = area(i)
            if lower_interval is not None:
                value -= area(lower_interval)
            return value

        model.run()

    def test_load(self, simple_linear_model):
        model = simple_linear_model
        model.timestepper.start = "1920-01-01"
        model.timestepper.end = "1920-01-12"

        p1 = ArrayIndexedParameter(model, [0, 1, 2, 3, 4, 5, 6, 7, 8, 9, 10, 11], name='p1')

        p2 = {
            'type': 'interpolatedquadrature',
            'upper_parameter': 'p1',
            'x': [0, 5, 10, 11],
            'y': [0, 5 * 2, 10 * 3, 2]
        }

        p2 = load_parameter(model, p2)

        @assert_rec(model, p2)
        def expected_func(timestep, scenario_index):
            i = timestep.index
            if i < 6:
                value = 2 * i ** 2 / 2
            elif i < 11:
                value = 25 + 4 * (i - 5) ** 2 / 2 + (i - 5) * 10
            else:
                value = 25 + 50 + 50 + 28 / 2 + 2
            return value

        model.run()


class TestPiecewiseIntegralParameter:
    X = [3, 8, 11]
    Y = [5, 10, 2]

    @staticmethod
    def area(i):
        if i < 0:
            value = 0
        elif i <= 3:
            value = 5 * i
        elif i <= 8:
            value = 5 * 3 + 10 * (i - 3)
        else:
            value = 5 * 3 + 10 * (8 - 3) + 2 * (i - 8)
        return value

    def test_calc(self, simple_linear_model):
        """Test the piecewise integral calculaiton."""
        model = simple_linear_model

        model.timestepper.start = "1920-01-01"
        model.timestepper.end = "1920-01-12"

        x = ArrayIndexedParameter(model, [0, 1, 2, 3, 4, 5, 6, 7, 8, 9, 10, 11])
        p2 = PiecewiseIntegralParameter(model, x, self.X, self.Y)

        @assert_rec(model, p2)
        def expected_func(timestep, scenario_index):
            i = timestep.index
            return self.area(i)

        model.run()

    def test_load(self, simple_linear_model):
        """Test loading from JSON."""
        model = simple_linear_model

        model.timestepper.start = "1920-01-01"
        model.timestepper.end = "1920-01-12"

        x = ArrayIndexedParameter(model, [0, 1, 2, 3, 4, 5, 6, 7, 8, 9, 10, 11], name='x')

        p2 = {
            'type': 'piecewiseintegralparameter',
            'parameter': 'x',
            'x': self.X,
            'y': self.Y,
        }

        p2 = load_parameter(model, p2)

        @assert_rec(model, p2)
        def expected_func(timestep, scenario_index):
            i = timestep.index
            return self.area(i)

        model.run()


class Test2DStoragePolynomialParameter:

    def test_1st(self, simple_storage_model):
        """ Test 1st order """
        model = simple_storage_model
        stg = model.nodes['Storage']

        x = 2.0
        y = stg.initial_volume
        coefs = [[0.5, np.pi], [2.5, 0.3]]

        p1 = Polynomial2DStorageParameter(model, coefs, stg, ConstantParameter(model, x))

        @assert_rec(model, p1)
        def expected_func(timestep, scenario_index):
            return 0.5 + np.pi*x + 2.5*y+ 0.3*x*y
        model.setup()
        model.step()

    def test_load(self, simple_storage_model):
        model = simple_storage_model
        stg = model.nodes['Storage']

        x = 2.0
        y = stg.initial_volume/stg.max_volume
        data = {
            "type": "polynomial2dstorage",
            "coefficients": [[0.5, np.pi], [2.5, 0.3]],
            "use_proportional_volume": True,
            "parameter": {
                "type": "constant",
                "value": x
            },
            "storage_node": "Storage"
        }

        p1 = load_parameter(model, data)

        @assert_rec(model, p1)
        def expected_func(timestep, scenario_index):
            return 0.5 + np.pi*x + 2.5*y+ 0.3*x*y
        model.setup()
        model.step()

    def test_load_wth_scaling(self, simple_storage_model):
        model = simple_storage_model
        stg = model.nodes['Storage']

        x = 2.0
        y = stg.initial_volume/stg.max_volume
        data = {
            "type": "polynomial2dstorage",
            "coefficients": [[0.5, np.pi], [2.5, 0.3]],
            "use_proportional_volume": True,
            "parameter": {
                "type": "constant",
                "value": x
            },
            "storage_node": "Storage",
            "storage_scale": 1.3,
            "storage_offset": 0.75,
            "parameter_scale": 1.25,
            "parameter_offset": -0.5
        }

        p1 = load_parameter(model, data)

        # Scaled parameters
        x = x*1.25 - 0.5
        y = y*1.3 + 0.75

        @assert_rec(model, p1)
        def expected_func(timestep, scenario_index):
            return 0.5 + np.pi*x + 2.5*y+ 0.3*x*y
        model.setup()
        model.step()


class TestDivisionParameter:

    def test_divsion(self, simple_linear_model):
        model = simple_linear_model
        model.timestepper.start = "2017-01-01"
        model.timestepper.end = "2017-01-15"

        profile = list(range(1, 367))

        data = {
            "type": "division",
            "numerator": {
                "name": "raw",
                "type": "dailyprofile",
                "values": profile,
            },
            "denominator": {
                "type": "constant",
                "value": 123.456
            }
        }

        model.nodes["Input"].max_flow = parameter = load_parameter(model, data)
        model.nodes["Output"].max_flow = 9999
        model.nodes["Output"].cost = -100

        daily_profile = model.parameters["raw"]

        @assert_rec(model, parameter)
        def expected(timestep, scenario_index):
            value = daily_profile.get_value(scenario_index)
            return value / 123.456
        model.run()


class TestMinMaxNegativeOffsetParameter:
    @pytest.mark.parametrize("ptype,profile", [
        ("max", list(range(-10, 356))),
        ("min", list(range(0, 366))),
        ("negative", list(range(-366, 0))),
        ("negativemax", list(range(-366, 0))),
        ("negativemin", list(range(-366, 0))),
        ("offset", list(range(0, 366))),
    ])
    def test_parameter(cls, simple_linear_model, ptype,profile):
        model = simple_linear_model
        model.timestepper.start = "2017-01-01"
        model.timestepper.end = "2017-12-31"

        data = {
            "type": ptype,
            "parameter": {
                "name": "raw",
                "type": "dailyprofile",
                "values": profile,
            }
        }

        if ptype in ("max", "min", "negativemax", "negativemin"):
            data["threshold"] = 3
        elif ptype == 'offset':
            data["offset"] = 3

        func = {
            "min": min,
            "max": max,
            "negative": lambda t, x: -x,
            "negativemax": lambda t, x: max(t, -x),
            "negativemin": lambda t, x: min(t, -x),
            "offset": lambda o, x: x + o
        }[ptype]

        model.nodes["Input"].max_flow = parameter = load_parameter(model, data)
        model.nodes["Output"].max_flow = 9999
        model.nodes["Output"].cost = -100

        daily_profile = model.parameters["raw"]

        @assert_rec(model, parameter)
        def expected(timestep, scenario_index):
            value = daily_profile.get_value(scenario_index)
            return func(3, value)
        model.run()

    def test_offset_parameter_variable(self, simple_linear_model):
        """Test OffsetParameter's variable API."""

        data = {
            "type": "offset",
            "parameter": {
                "name": "raw",
                "type": "dailyprofile",
                "values": list(range(366)),
            },
            "offset": 10,
            "lower_bounds": -100,
            "upper_bounds": 100,
        }
        parameter = load_parameter(simple_linear_model, data)
        np.testing.assert_allclose(parameter.offset, 10)
        np.testing.assert_allclose(parameter.get_double_variables(), [10.0])
        np.testing.assert_allclose(parameter.get_double_lower_bounds(), [-100.0])
        np.testing.assert_allclose(parameter.get_double_upper_bounds(), [100.0])
        # Update value using variable API
        parameter.set_double_variables(np.array([20.0]))
        np.testing.assert_allclose(parameter.offset, 20)
        np.testing.assert_allclose(parameter.get_double_variables(), [20.0])


def test_ocptt(simple_linear_model):
    model = simple_linear_model
    inpt = model.nodes["Input"]
    s1 = Scenario(model, "scenario 1", size=3)
    s2 = Scenario(model, "scenario 1", size=2)
    x = np.arange(len(model.timestepper)).reshape([len(model.timestepper), 1]) + 5
    y = np.arange(s1.size).reshape([1, s1.size])
    z = x * y ** 2
    p = ArrayIndexedScenarioParameter(model, s1, z)
    inpt.max_flow = p
    model.setup()
    model.reset()
    model.step()

    values1 = [p.get_value(scenario_index) for scenario_index in model.scenarios.combinations]
    values2 = list(p.get_all_values())
    assert_allclose(values1, [0, 0, 5, 5, 20, 20])
    assert_allclose(values2, [0, 0, 5, 5, 20, 20])


class TestThresholdParameters:

    def test_storage_threshold_parameter(self, simple_storage_model):
        """ Test StorageThresholdParameter """
        m = simple_storage_model

        data = {
            "type": "storagethreshold",
            "storage_node": "Storage",
            "threshold": 10.0,
            "predicate": ">"
        }

        p1 = load_parameter(m, data)

        si = ScenarioIndex(0, np.array([0], dtype=np.int32))

        m.nodes['Storage'].initial_volume = 15.0
        m.setup()
        # Storage > 10
        assert p1.index(m.timestepper.current, si) == 1

        m.nodes['Storage'].initial_volume = 5.0
        m.setup()
        # Storage < 10
        assert p1.index(m.timestepper.current, si) == 0

    def test_node_threshold_parameter2(self, simple_linear_model):
        model = simple_linear_model
        model.nodes["Input"].max_flow = ArrayIndexedParameter(model, np.arange(0, 20))
        model.nodes["Output"].cost = -10.0
        model.timestepper.start = "1920-01-01"
        model.timestepper.end = "1920-01-15"
        model.timestepper.delta = 1

        threshold = 5.0

        parameters = {}
        for predicate in (">", "<", "="):
            data = {
                "type": "nodethreshold",
                "node": "Output",
                "threshold": 5.0,
                "predicate": predicate,
                # we need to define values so AssertionRecorder can be used
                "values": [0.0, 1.0],
            }
            parameter = load_parameter(model, data)
            parameter.name = "nodethresold {}".format(predicate)
            parameters[predicate] = parameter

            if predicate == ">":
                expected_data = (np.arange(-1, 20) > threshold).astype(int)
            elif predicate == "<":
                expected_data = (np.arange(-1, 20) < threshold).astype(int)
            else:
                expected_data = (np.arange(-1, 20) == threshold).astype(int)
            expected_data[0] = 0 # previous flow in initial timestep is undefined
            expected_data = expected_data[:, np.newaxis]

            rec = AssertionRecorder(model, parameter, expected_data=expected_data, name="assertion recorder {}".format(predicate))

        model.run()

    @pytest.mark.parametrize("threshold, ratchet", [
        [5.0, False],
        [{"type": "constant", "value": 5.0}, False],
        [{"type": "constant", "value": 5.0}, True],
    ], ids=["double", "parameter", "parameter-ratchet"])
    def test_parameter_threshold_parameter(self, simple_linear_model, threshold, ratchet):
        """ Test ParameterThresholdParameter """
        m = simple_linear_model
        m.nodes['Input'].max_flow = 10.0
        m.nodes['Output'].cost = -10.0

        data = {
            "type": "parameterthreshold",
            "parameter": {
                "type": "constant",
                "value": 3.0
            },
            "threshold": threshold,
            "predicate": "<",
            "ratchet": ratchet
        }

        p1 = load_parameter(m, data)

        si = ScenarioIndex(0, np.array([0], dtype=np.int32))

        # Triggered initial 3 < 5
        m.setup()
        m.step()
        assert p1.index(m.timestepper.current, si) == 1

        # Update parameter, now 8 > 5; not triggered.
        p1.param.set_double_variables(np.array([8.0,]))
        m.step()
        # If using a ratchet the trigger remains on.
        assert p1.index(m.timestepper.current, si) == (1 if ratchet else 0)

        # Resetting the model resets the ratchet too.
        m.reset()
        m.step()
        # flow < 5
        assert p1.index(m.timestepper.current, si) == 0

    def test_current_year_threshold_parameter(self, simple_linear_model):
        """Test CurrentYearThresholdParameter"""
        m = simple_linear_model

        m.timestepper.start = '2020-01-01'
        m.timestepper.end = '2030-01-01'

        data = {
            'type': 'currentyearthreshold',
            'threshold': 2025,
            "predicate": ">=",
        }

        p = load_parameter(m, data)

        @assert_rec(m, p, get_index=True)
        def expected_func(timestep, scenario_index):
            current_year = timestep.year
            value = 1 if current_year >= 2025 else 0
            return value

        m.run()

    def test_current_ordinal_threshold_parameter(self, simple_linear_model):
        """Test CurrentYearThresholdParameter"""
        m = simple_linear_model

        m.timestepper.start = '2020-01-01'
        m.timestepper.end = '2030-01-01'

        threshold = datetime.date(2025, 6, 15).toordinal()

        data = {
            'type': 'currentordinaldaythreshold',
            'threshold': threshold,
            "predicate": ">=",
        }

        p = load_parameter(m, data)

        @assert_rec(m, p, get_index=True)
        def expected_func(timestep, scenario_index):
            o = timestep.datetime.toordinal()
            value = 1 if o >= threshold else 0
            return value

        m.run()


def test_orphaned_components(simple_linear_model):
    model = simple_linear_model
    model.nodes["Input"].max_flow = ConstantParameter(model, 10.0)

    result = model.find_orphaned_parameters()
    assert(not result)
    # assert that warning not raised by check
    with pytest.warns(None) as record:
        model.check()
    for w in record:
        if isinstance(w, OrphanedParameterWarning):
            pytest.fail("OrphanedParameterWarning raised unexpectedly!")

    # add some orphans
    orphan1 = ConstantParameter(model, 5.0)
    orphan2 = ConstantParameter(model, 10.0)
    orphans = {orphan1, orphan2}
    result = model.find_orphaned_parameters()
    assert(orphans == result)

    with pytest.warns(OrphanedParameterWarning):
        model.check()

def test_deficit_parameter():
    """Test DeficitParameter

    Here we test both uses of the DeficitParameter:
      1) Recording the deficit for a node each timestep
      2) Using yesterday's deficit to control today's flow
    """
    model = load_model("deficit.json")

    model.run()

    max_flow = np.array([5, 6, 7, 8, 9, 10, 11, 12, 11, 10, 9, 8])
    demand = 10.0
    supplied = np.minimum(max_flow, demand)
    expected = demand - supplied
    actual = model.recorders["deficit_recorder"].data
    assert_allclose(expected, actual[:,0])

    expected_yesterday = [0]+list(expected[0:-1])
    actual_yesterday = model.recorders["yesterday_recorder"].data
    assert_allclose(expected_yesterday, actual_yesterday[:,0])


def test_flow_parameter():
    """test FlowParameter

    """
    model = load_model("flow_parameter.json")

    model.run()

    max_flow = np.array([5, 6, 7, 8, 9, 10, 11, 12, 11, 10, 9, 8])
    demand = 10.0
    supplied = np.minimum(max_flow, demand)

    actual = model.recorders["flow_recorder"].data
    assert_allclose(supplied, actual[:,0])

    expected_yesterday = [3.1415]+list(supplied[0:-1])
    actual_yesterday = model.recorders["yesterday_flow_recorder"].data
    assert_allclose(expected_yesterday, actual_yesterday[:,0])


class TestHydroPowerTargets:
    def test_target_json(self):
        """ Test loading a HydropowerTargetParameter from JSON. """
        model = load_model("hydropower_target_example.json")
        si = ScenarioIndex(0, np.array([0], dtype=np.int32))

        # 30 time-steps are run such that the head gets so flow to hit the max_flow
        # constraint. The first few time-steps are also bound by the min_flow constraint.
        for i in range(30):
            model.step()

            rec = model.recorders["turbine1_energy"]
            param = model.parameters["turbine1_discharge"]

            turbine1 = model.nodes["turbine1"]
            assert turbine1.flow[0] > 0

            if np.allclose(turbine1.flow[0], 500.0):
                # If flow is bounded by min_flow then more HP is produced.
                assert rec.data[i, 0] > param.target.get_value(si)
            elif np.allclose(turbine1.flow[0], 1000.0):
                # If flow is bounded by max_flow then less HP is produced.
                assert rec.data[i, 0] < param.target.get_value(si)
            else:
                # If flow is within the bounds target is met exactly.
                assert_allclose(rec.data[i, 0], param.target.get_value(si))


class TestFlowInterpolation:

    def test_flow_interpolation_parameter(self):
        """The test includes interpolation of river water level based on flow"""

        model = load_model("flow_interpolation.json")

        model.run()

        water_levels1 = np.array([3, 7, 7, 7, 7, 7, 7, 7, 7, 7, 7, 7])

        modelled_levels = model.recorders["water_level_value"].data
        assert_allclose(water_levels1, modelled_levels[:, 0])


class TestUniformDrawdownProfileParameter:

    def test_uniform_drawdown_profile(self, simple_linear_model):
        """Test the uniform drawn profile over a leap year and non-leap year."""

        m = simple_linear_model
        m.timestepper.start = '2015-04-01'
        m.timestepper.end = '2017-04-01'

        expected_values = np.r_[
            np.linspace(1, 1/366, 366),  # This period covers Apr-2015 to Apr-2016 (i.e. 366 days)
            np.linspace(1, 1/365, 365),  # This period covers Apr-2016 to Apr-2017 (i.e. 365 days)
            np.linspace(1, 1/365, 365),  # This period covers Apr-2017 to Apr-2018 (i.e. 365 days)
        ]

        data = {
            'type': 'uniformdrawdownprofile',
            "reset_day": 1,
            "reset_month": 4
        }

        p = load_parameter(m, data)

        @assert_rec(m, p)
        def expected_func(timestep, scenario_index):
            return expected_values[timestep.index]

        m.run()


class TestRbfProfileParameter:
    """Tests for RbfParameter."""

    @pytest.mark.parametrize(['min_value', 'max_value'], [(None, None), (0.3, None), (None, 0.6)])
    def test_rbf_profile(self, simple_linear_model, min_value, max_value):
        """Test the Rbf profile parameter."""

        m = simple_linear_model
        m.timestepper.start = '2015-01-01'
        m.timestepper.end = '2015-12-31'

        # The Rbf parameter should mirror the input data at the start and end to create roughly
        # consistent gradients across the end of year boundary.
        interp_days_of_year = [-65, 1, 100, 200, 300, 366, 465]
        interp_values = [0.2, 0.5, 0.7, 0.5, 0.2, 0.5, 0.7]

        expected_values = Rbf(interp_days_of_year, interp_values)(np.arange(365) + 1)

        data = {
            'type': 'rbfprofile',
            "days_of_year": [1, 100, 200, 300],
            "values": [0.5, 0.7, 0.5, 0.2],
        }
        if min_value is not None:
            data["min_value"] = min_value
        if max_value is not None:
            data["max_value"] = max_value

        p = load_parameter(m, data)

        @assert_rec(m, p)
        def expected_func(timestep, scenario_index):
            ev = expected_values[timestep.index]
            if min_value is not None:
                ev = max(min_value, ev)
            if max_value is not None:
                ev = min(max_value, ev)
            return ev

        m.run()

    @pytest.mark.parametrize('wrong_doys', [
        [2, 100, 300],  # Incorrect first day
        [1, 180],  # Too few values
        [1, 100, 366],  # Incorrect last day
        [1, 200, 140],  # Not monotonic
        [1, 140, 140],  # Not strictly monotonic
    ])
    def test_incorrect_inputs(self, simple_linear_model, wrong_doys):
        """Test initialising RbfParameter with incorrect days of the year."""

        data = {
            'type': 'rbfprofile',
            "days_of_year": wrong_doys,
            "values": np.random.rand(len(wrong_doys)).tolist()
        }
        with pytest.raises(ValueError):
            load_parameter(simple_linear_model, data)

    def test_variable_api(self, simple_linear_model):
        """Test using variable API implementation on RbfParameter."""

        data = {
            'type': 'rbfprofile',
            "days_of_year": [1, 100, 200, 300],
            "values": [0.5, 0.7, 0.5, 0.2]
        }

        p = load_parameter(simple_linear_model, data)
        assert p.double_size == 4
        assert p.integer_size == 0

        new_values = np.random.rand(p.double_size)
        p.set_double_variables(new_values)
        np.testing.assert_allclose(p.get_double_variables(), new_values)
<<<<<<< HEAD
        

class TestDiscountFactorParameter:
    def test_discount_json(self):
        """ Test loading a DiscountFactorParameter from JSON. """
        model = load_model("discount.json")
        # run model for period 2015-2020, with base year 2015 and discount rate of 0.035 (3.5%)
        p = model.parameters['discount_factor']
        @assert_rec(model, p)
        def expected_func(timestep, scenario_index):
            year = timestep.year
            return 1/pow(1.035, year - 2015)

        model.run()
=======

    def test_variable_doys_api(self, simple_linear_model):
        """Test using the variable API when optimising the days of the year. """

        data = {
            'type': 'rbfprofile',
            "days_of_year": [1, 100, 200, 300],
            "values": [0.5, 0.7, 0.5, 0.2],
            "lower_bounds": 0.1,
            "upper_bounds": 0.8,
            "variable_days_of_year_range": 20,
            "is_variable": True
        }

        p = load_parameter(simple_linear_model, data)
        assert p.double_size == 4
        assert p.integer_size == 3

        new_values = np.random.rand(p.double_size)
        p.set_double_variables(new_values)
        np.testing.assert_allclose(p.get_double_variables(), new_values)

        new_doys = np.array([90, 190, 290], dtype=np.int32)
        p.set_integer_variables(new_doys)
        np.testing.assert_allclose(p.get_integer_variables(), new_doys)

        lb = np.array([80, 180, 280], dtype=np.int32)
        np.testing.assert_allclose(p.get_integer_lower_bounds(), lb)

        ub = np.array([120, 220, 320], dtype=np.int32)
        np.testing.assert_allclose(p.get_integer_upper_bounds(), ub)

    def test_too_close_doys_error(self, simple_linear_model):
        """Test that setting days of the year too close together for optimisation raises an error."""

        data = {
            'type': 'rbfprofile',
            "days_of_year": [1, 140, 200],   # Closest distance is 60 days
            "values": [0.5, 0.7, 0.5],
            "lower_bounds": 0.1,
            "upper_bounds": 0.8,
            "variable_days_of_year_range": 30,  # A range of 30 could cause overlap (140 + 30, 200 - 30)
            "is_variable": True
        }

        with pytest.raises(ValueError):
            load_parameter(simple_linear_model, data)
>>>>>>> 8b0d2a55
<|MERGE_RESOLUTION|>--- conflicted
+++ resolved
@@ -1803,23 +1803,7 @@
         new_values = np.random.rand(p.double_size)
         p.set_double_variables(new_values)
         np.testing.assert_allclose(p.get_double_variables(), new_values)
-<<<<<<< HEAD
         
-
-class TestDiscountFactorParameter:
-    def test_discount_json(self):
-        """ Test loading a DiscountFactorParameter from JSON. """
-        model = load_model("discount.json")
-        # run model for period 2015-2020, with base year 2015 and discount rate of 0.035 (3.5%)
-        p = model.parameters['discount_factor']
-        @assert_rec(model, p)
-        def expected_func(timestep, scenario_index):
-            year = timestep.year
-            return 1/pow(1.035, year - 2015)
-
-        model.run()
-=======
-
     def test_variable_doys_api(self, simple_linear_model):
         """Test using the variable API when optimising the days of the year. """
 
@@ -1866,4 +1850,17 @@
 
         with pytest.raises(ValueError):
             load_parameter(simple_linear_model, data)
->>>>>>> 8b0d2a55
+
+            
+class TestDiscountFactorParameter:
+    def test_discount_json(self):
+        """ Test loading a DiscountFactorParameter from JSON. """
+        model = load_model("discount.json")
+        # run model for period 2015-2020, with base year 2015 and discount rate of 0.035 (3.5%)
+        p = model.parameters['discount_factor']
+        @assert_rec(model, p)
+        def expected_func(timestep, scenario_index):
+            year = timestep.year
+            return 1/pow(1.035, year - 2015)
+
+        model.run()