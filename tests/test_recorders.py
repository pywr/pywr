# -*- coding: utf-8 -*-
"""
Test the Recorder object API

"""
from __future__ import print_function
import pywr.core
from pywr.core import Model, Input, Output, Scenario, AggregatedNode
import numpy as np
import pandas
import pytest
from numpy.testing import assert_allclose, assert_equal
from fixtures import simple_linear_model, simple_storage_model
from pywr.recorders import (NumpyArrayNodeRecorder, NumpyArrayStorageRecorder,
    AggregatedRecorder, CSVRecorder, TablesRecorder, TotalDeficitNodeRecorder,
    TotalFlowNodeRecorder, MeanFlowRecorder, NumpyArrayParameterRecorder,
    NumpyArrayIndexParameterRecorder, RollingWindowParameterRecorder, AnnualCountIndexParameterRecorder,
    RootMeanSquaredErrorNodeRecorder, MeanAbsoluteErrorNodeRecorder, MeanSquareErrorNodeRecorder,
    PercentBiasNodeRecorder, RMSEStandardDeviationRatioNodeRecorder, NashSutcliffeEfficiencyNodeRecorder,
    EventRecorder, Event, StorageThresholdRecorder, NodeThresholdRecorder, EventDurationRecorder,
    FlowDurationCurveRecorder, FlowDurationCurveDeviationRecorder, StorageDurationCurveRecorder,
    SeasonalFlowDurationCurveRecorder, load_recorder)

from pywr.parameters import DailyProfileParameter, FunctionParameter, ArrayIndexedParameter
from helpers import load_model
import os


def test_numpy_recorder(simple_linear_model):
    """
    Test the NumpyArrayNodeRecorder
    """
    model = simple_linear_model
    otpt = model.nodes['Output']

    model.nodes['Input'].max_flow = 10.0
    otpt.cost = -2.0
    rec = NumpyArrayNodeRecorder(model, otpt)

    # test retrieval of recorder
    assert model.recorders['numpyarraynoderecorder.Output'] == rec
    # test changing name of recorder
    rec.name = 'timeseries.Output'
    assert model.recorders['timeseries.Output'] == rec
    with pytest.raises(KeyError):
        model.recorders['numpyarraynoderecorder.Output']

    model.run()

    assert rec.data.shape == (365, 1)
    assert np.all((rec.data - 10.0) < 1e-12)

    df = rec.to_dataframe()
    assert df.shape == (365, 1)
    assert np.all((df.values - 10.0) < 1e-12)


def test_numpy_recorder_from_json(simple_linear_model):
    """ Test loading NumpyArrayNodeRecorder from JSON style data """

    model = simple_linear_model

    data = {
        "type": "numpyarraynode",
        "node": "Output"
    }

    rec = load_recorder(model, data)
    assert isinstance(rec, NumpyArrayNodeRecorder)


def test_fdc_recorder():
    """
    Test the FlowDurationCurveRecorder
    """
    model = load_model("timeseries2.json")
    input = model.nodes['catchment1']

    percentiles = np.linspace(20., 100., 5)
    rec = FlowDurationCurveRecorder(model, input, percentiles, fdc_agg_func="max", agg_func="min")

    # test retrieval of recorder
    assert model.recorders['flowdurationcurverecorder.catchment1'] == rec
    # test changing name of recorder
    rec.name = 'timeseries.Input'
    assert model.recorders['timeseries.Input'] == rec
    with pytest.raises(KeyError):
        model.recorders['flowdurationcurverecorder.catchment1']

    model.run()

    assert_allclose(rec.fdc[:, 0], [20.42,  21.78,  23.22,  26.47,  29.31])
    assert_allclose(np.max(rec.fdc, axis=0), rec.values())
    assert_allclose(np.min(np.max(rec.fdc, axis=0)), rec.aggregated_value())

    assert rec.fdc.shape == (len(percentiles), len(model.scenarios.combinations))
    df = rec.to_dataframe()
    assert df.shape == (len(percentiles), len(model.scenarios.combinations))


def test_seasonal_fdc_recorder():
    """
    Test the FlowDurationCurveRecorder
    """
    model = load_model("timeseries4.json")
<<<<<<< HEAD
    #input = model.nodes['catchment1']

    #
    #months = [6, 7, 8]
    #rec = SeasonalFlowDurationCurveRecorder(model, input, percentiles, months)
=======
    input = model.nodes['catchment1']

    percentiles = np.linspace(20., 100., 5)
    months = [6, 7, 8]
    rec = SeasonalFlowDurationCurveRecorder(model, input, percentiles, months)
>>>>>>> ebc22b90

    df = pandas.read_csv(os.path.join(os.path.dirname(__file__), 'models', 'timeseries3.csv'),
                         parse_dates=True, dayfirst=True, index_col=0)

<<<<<<< HEAD
    percentiles = np.linspace(20., 100., 5)
=======
>>>>>>> ebc22b90
    summer_flows = df.loc[pandas.Timestamp("2014-06-01"):pandas.Timestamp("2014-08-31"), :]
    summer_fdc = np.percentile(summer_flows, percentiles, axis=0)

    model.run()
<<<<<<< HEAD
    rec = model.recorders["seasonal_fdc"]
=======

>>>>>>> ebc22b90
    assert_allclose(rec.fdc, summer_fdc)


def test_fdc_dev_recorder():
    """
    Test the FlowDurationCurveDeviationRecorder
    """
    model = load_model("timeseries2.json")
    input = model.nodes['catchment1']
    scenarioA = model.scenarios['scenario A']

    natural_flow = pandas.read_csv(os.path.join(os.path.dirname(__file__), 'models', 'timeseries2.csv'),
                                   parse_dates=True, dayfirst=True, index_col=0)

    percentiles = np.linspace(20., 100., 5)

    natural_fdc = np.percentile(natural_flow, percentiles, axis=0)

    # Lower target is 20% below natural
    lower_input_fdc = natural_fdc * 0.8
    # Upper is 10% above
    upper_input_fdc = natural_fdc * 1.1

    rec = FlowDurationCurveDeviationRecorder(model, input, percentiles, lower_input_fdc, upper_input_fdc,
                                             fdc_agg_func="min",
                                             agg_func="mean", scenario=scenarioA)

    # test retrieval of recorder
    assert model.recorders['flowdurationcurvedeviationrecorder.catchment1'] == rec
    # test changing name of recorder
    rec.name = 'timeseries.Input'
    assert model.recorders['timeseries.Input'] == rec
    with pytest.raises(KeyError):
        model.recorders['flowdurationcurvedeviationrecorder.catchment1']

    model.run()

    # Compute deviation
    lower_deviation = (lower_input_fdc - natural_fdc) / lower_input_fdc
    upper_deviation = (natural_fdc - upper_input_fdc) / upper_input_fdc
    deviation = np.maximum(np.maximum(lower_deviation, upper_deviation), np.zeros_like(lower_deviation))
    print(deviation, lower_deviation, upper_deviation)

    assert_allclose(rec.fdc_deviations[:, 0], deviation[:, 0])
    assert_allclose(np.min(rec.fdc_deviations, axis=0), rec.values())
    assert_allclose(np.mean(np.min(rec.fdc_deviations, axis=0)), rec.aggregated_value())

    assert rec.fdc_deviations.shape == (len(percentiles), len(model.scenarios.combinations))
    df = rec.to_dataframe()
    assert df.shape == (len(percentiles), len(model.scenarios.combinations))


def test_sdc_recorder():
    """
    Test the StorageDurationCurveRecorder
    """
    model = load_model("timeseries3.json")
    inpt = model.nodes['catchment1']
    strg = model.nodes['reservoir1']

    percentiles = np.linspace(20., 100., 5)
    flow_rec = NumpyArrayNodeRecorder(model, inpt)
    rec = StorageDurationCurveRecorder(model, strg, percentiles, sdc_agg_func="max", agg_func="min")

    # test retrieval of recorder
    assert model.recorders['storagedurationcurverecorder.reservoir1'] == rec

    model.run()

    # Manually calculate expected storage and percentiles
    strg_volume = strg.initial_volume + np.cumsum(flow_rec.data - 23.0, axis=0)
    strg_pciles = np.percentile(strg_volume, percentiles, axis=0)

    assert_allclose(rec.sdc, strg_pciles)
    assert_allclose(np.max(rec.sdc, axis=0), rec.values())
    assert_allclose(np.min(np.max(rec.sdc, axis=0)), rec.aggregated_value())

    assert rec.sdc.shape == (len(percentiles), len(model.scenarios.combinations))
    df = rec.to_dataframe()
    assert df.shape == (len(percentiles), len(model.scenarios.combinations))


def test_numpy_storage_recorder(simple_storage_model):
    """
    Test the NumpyArrayStorageRecorder
    """
    model = simple_storage_model

    res = model.nodes['Storage']

    rec = NumpyArrayStorageRecorder(model, res)

    model.run()

    assert(rec.data.shape == (5, 1))
    assert_allclose(rec.data, np.array([[7, 4, 1, 0, 0]]).T, atol=1e-7)


    df = rec.to_dataframe()
    assert df.shape == (5, 1)
    assert_allclose(df.values, np.array([[7, 4, 1, 0, 0]]).T, atol=1e-7)


def test_numpy_parameter_recorder(simple_linear_model):
    """
    Test the NumpyArrayParameterRecorder
    """
    from pywr.parameters import DailyProfileParameter

    model = simple_linear_model
    # using leap year simplifies tests
    model.timestepper.start = pandas.to_datetime("2016-01-01")
    model.timestepper.end = pandas.to_datetime("2016-12-31")
    otpt = model.nodes['Output']

    p = DailyProfileParameter(model, np.arange(366, dtype=np.float64), )
    p.name = 'daily profile'
    model.nodes['Input'].max_flow = p
    otpt.cost = -2.0
    rec = NumpyArrayParameterRecorder(model, model.nodes['Input'].max_flow)

    # test retrieval of recorder
    assert model.recorders['numpyarrayparameterrecorder.daily profile'] == rec

    model.run()

    assert rec.data.shape == (366, 1)
    assert_allclose(rec.data, np.arange(366, dtype=np.float64)[:, np.newaxis])

    df = rec.to_dataframe()
    assert df.shape == (366, 1)
    assert_allclose(df.values, np.arange(366, dtype=np.float64)[:, np.newaxis])


def test_numpy_index_parameter_recorder(simple_storage_model):
    """
    Test the NumpyArrayIndexParameterRecorder

    Note the parameter is recorded at the start of the timestep, while the
    storage is recorded at the end of the timestep.
    """
    from pywr.parameters.control_curves import ControlCurveIndexParameter

    model = simple_storage_model

    res = model.nodes['Storage']

    p = ControlCurveIndexParameter(model, res, [5.0/20.0, 2.5/20.0])

    res_rec = NumpyArrayStorageRecorder(model, res)
    lvl_rec = NumpyArrayIndexParameterRecorder(model, p)

    model.run()

    assert(res_rec.data.shape == (5, 1))
    assert_allclose(res_rec.data, np.array([[7, 4, 1, 0, 0]]).T, atol=1e-7)
    assert (lvl_rec.data.shape == (5, 1))
    assert_allclose(lvl_rec.data, np.array([[0, 0, 1, 2, 2]]).T, atol=1e-7)


    df = lvl_rec.to_dataframe()
    assert df.shape == (5, 1)
    assert_allclose(df.values, np.array([[0, 0, 1, 2, 2]]).T, atol=1e-7)


def test_parameter_recorder_json(solver):
    model = load_model("parameter_recorder.json", solver=solver)
    rec_demand = model.recorders["demand_max_recorder"]
    rec_supply = model.recorders["supply_max_recorder"]
    model.run()
    assert_allclose(rec_demand.data, 10)
    assert_allclose(rec_supply.data, 15)


def test_parameter_mean_recorder(simple_linear_model):
    model = simple_linear_model
    # using leap year simplifies test
    model.timestepper.start = pandas.to_datetime("2016-01-01")
    model.timestepper.end = pandas.to_datetime("2016-12-31")

    node = model.nodes["Input"]
    values = np.arange(0, 366, dtype=np.float64)
    node.max_flow = DailyProfileParameter(model, values)

    scenario = Scenario(model, "dummy", size=3)

    timesteps = 3
    rec_mean = RollingWindowParameterRecorder(model, node.max_flow, timesteps, "mean", name="rec_mean")
    rec_sum = RollingWindowParameterRecorder(model, node.max_flow, timesteps, "sum", name="rec_sum")
    rec_min = RollingWindowParameterRecorder(model, node.max_flow, timesteps, "min", name="rec_min")
    rec_max = RollingWindowParameterRecorder(model, node.max_flow, timesteps, "max", name="rec_max")

    model.run()

    assert_allclose(rec_mean.data[[0, 1, 2, 3, 364], 0], [0, 0.5, 1, 2, 363])
    assert_allclose(rec_max.data[[0, 1, 2, 3, 364], 0], [0, 1, 2, 3, 364])
    assert_allclose(rec_min.data[[0, 1, 2, 3, 364], 0], [0, 0, 0, 1, 362])
    assert_allclose(rec_sum.data[[0, 1, 2, 3, 364], 0], [0, 1, 3, 6, 1089])

def test_parameter_mean_recorder_json(simple_linear_model):
    model = simple_linear_model
    node = model.nodes["Input"]
    values = np.arange(0, 366, dtype=np.float64)
    parameter = DailyProfileParameter(model, values, name="input_max_flow")

    node.max_flow = parameter

    data = {
        "type": "rollingwindowparameter",
        "parameter": "input_max_flow",
        "window": 3,
        "agg_func": "mean",
    }

    rec = load_recorder(model, data)


def test_concatenated_dataframes(simple_storage_model):
    """
    Test that Model.to_dataframe returns something sensible.

    """
    model = simple_storage_model

    scA = Scenario(model, 'A', size=2)
    scB = Scenario(model, 'B', size=3)

    res = model.nodes['Storage']
    rec1 = NumpyArrayStorageRecorder(model, res)
    otpt = model.nodes['Output']
    rec2 = NumpyArrayNodeRecorder(model, otpt)
    # The following can't return a DataFrame; is included to check
    # it doesn't cause any issues
    rec3 = TotalDeficitNodeRecorder(model, otpt)

    model.run()

    df = model.to_dataframe()
    assert df.shape == (5, 2*2*3)
    assert df.columns.names == ['Recorder', 'A', 'B']


def test_csv_recorder(simple_linear_model, tmpdir):
    """
    Test the CSV Recorder

    """
    model = simple_linear_model
    otpt = model.nodes['Output']
    model.nodes['Input'].max_flow = 10.0
    otpt.cost = -2.0

    csvfile = tmpdir.join('output.csv')
    # By default the CSVRecorder saves all nodes in alphabetical order
    # and scenario index 0.
    rec = CSVRecorder(model, str(csvfile))

    model.run()

    import csv
    with open(str(csvfile), 'r') as fh:
        dialect = csv.Sniffer().sniff(fh.read(1024))
        fh.seek(0)
        reader = csv.reader(fh, dialect)
        for irow, row in enumerate(reader):
            if irow == 0:
                expected = ['Datetime', 'Input', 'Link', 'Output']
                actual = row
            else:
                dt = model.timestepper.start+(irow-1)*model.timestepper.delta
                expected = [dt.isoformat()]
                actual = [row[0]]
                assert np.all((np.array([float(v) for v in row[1:]]) - 10.0) < 1e-12)
            assert expected == actual


class TestTablesRecorder:

    def test_create_directory(self, simple_linear_model, tmpdir):
        """ Test TablesRecorder to create a new directory """

        model = simple_linear_model
        otpt = model.nodes['Output']
        inpt = model.nodes['Input']
        agg_node = AggregatedNode(model, 'Sum', [otpt, inpt])

        inpt.max_flow = 10.0
        otpt.cost = -2.0
        # Make a path with a new directory
        folder = tmpdir.join('outputs')
        h5file = folder.join('output.h5')
        assert(not folder.exists())
        rec = TablesRecorder(model, str(h5file), create_directories=True)
        model.run()
        assert(folder.exists())
        assert(h5file.exists())

    def test_nodes(self, simple_linear_model, tmpdir):
        """
        Test the TablesRecorder

        """
        model = simple_linear_model
        otpt = model.nodes['Output']
        inpt = model.nodes['Input']
        agg_node = AggregatedNode(model, 'Sum', [otpt, inpt])

        inpt.max_flow = 10.0
        otpt.cost = -2.0

        h5file = tmpdir.join('output.h5')
        import tables
        with tables.open_file(str(h5file), 'w') as h5f:
            rec = TablesRecorder(model, h5f)

            model.run()

            for node_name in model.nodes.keys():
                ca = h5f.get_node('/', node_name)
                assert ca.shape == (365, 1)
                if node_name == 'Sum':
                    np.testing.assert_allclose(ca, 20.0)
                else:
                    np.testing.assert_allclose(ca, 10.0)

            from datetime import date, timedelta
            d = date(2015, 1, 1)
            time = h5f.get_node('/time')
            for i in range(len(model.timestepper)):
                row = time[i]
                assert row['year'] == d.year
                assert row['month'] == d.month
                assert row['day'] == d.day

                d += timedelta(1)

            scenarios = h5f.get_node('/scenarios')
            for s in model.scenarios.scenarios:
                row = scenarios[i]
                assert row['name'] == s.name
                assert row['size'] == s.size

            model.reset()
            model.run()

            time = h5f.get_node('/time')
            assert len(time) == len(model.timestepper)

    def test_multiple_scenarios(self, simple_linear_model, tmpdir):
        """
        Test the TablesRecorder

        """
        from pywr.parameters import ConstantScenarioParameter
        model = simple_linear_model
        scA = Scenario(model, name='A', size=4)
        scB = Scenario(model, name='B', size=2)

        otpt = model.nodes['Output']
        inpt = model.nodes['Input']

        inpt.max_flow = ConstantScenarioParameter(model, scA, [10, 20, 30, 40])
        otpt.max_flow = ConstantScenarioParameter(model, scB, [20, 40])
        otpt.cost = -2.0

        h5file = tmpdir.join('output.h5')
        import tables
        with tables.open_file(str(h5file), 'w') as h5f:
            rec = TablesRecorder(model, h5f)

            model.run()

            for node_name in model.nodes.keys():
                ca = h5f.get_node('/', node_name)
                assert ca.shape == (365, 4, 2)
                np.testing.assert_allclose(ca[0, ...], [[10, 10], [20, 20], [20, 30], [20, 40]])

    def test_parameters(self, simple_linear_model, tmpdir):
        """
        Test the TablesRecorder

        """
        from pywr.parameters import ConstantParameter

        model = simple_linear_model
        otpt = model.nodes['Output']
        inpt = model.nodes['Input']

        p = ConstantParameter(model, 10.0, name='max_flow')
        inpt.max_flow = p

        # ensure TablesRecorder can handle parameters with a / in the name
        p_slash = ConstantParameter(model, 0.0, name='name with a / in it')
        inpt.min_flow = p_slash

        agg_node = AggregatedNode(model, 'Sum', [otpt, inpt])

        inpt.max_flow = 10.0
        otpt.cost = -2.0

        h5file = tmpdir.join('output.h5')
        import tables
        with tables.open_file(str(h5file), 'w') as h5f:
            rec = TablesRecorder(model, h5f, parameters=[p, p_slash])

            # check parameters have been added to the component tree
            # this is particularly important for parameters which update their
            # values in `after`, e.g. DeficitParameter (see #465)
            assert(not model.find_orphaned_parameters())
            assert(p in rec.children)
            assert(p_slash in rec.children)

            model.run()

            for node_name in model.nodes.keys():
                ca = h5f.get_node('/', node_name)
                assert ca.shape == (365, 1)
                if node_name == 'Sum':
                    np.testing.assert_allclose(ca, 20.0)
                elif "name with a" in node_name:
                    assert(node_name == "name with a _ in it")
                    np.testing.assert_allclose(ca, 0.0)
                else:
                    np.testing.assert_allclose(ca, 10.0)

    def test_nodes_with_str(self, simple_linear_model, tmpdir):
        """
        Test the TablesRecorder

        """
        from pywr.parameters import ConstantParameter

        model = simple_linear_model
        otpt = model.nodes['Output']
        inpt = model.nodes['Input']
        agg_node = AggregatedNode(model, 'Sum', [otpt, inpt])
        p = ConstantParameter(model, 10.0, name='max_flow')
        inpt.max_flow = p

        otpt.cost = -2.0

        h5file = tmpdir.join('output.h5')
        import tables
        with tables.open_file(str(h5file), 'w') as h5f:
            nodes = ['Output', 'Input', 'Sum']
            where = "/agroup"
            rec = TablesRecorder(model, h5f, nodes=nodes,
                                 parameters=[p, ], where=where)

            model.run()

            for node_name in ['Output', 'Input', 'Sum', 'max_flow']:
                ca = h5f.get_node("/agroup/" + node_name)
                assert ca.shape == (365, 1)
                if node_name == 'Sum':
                    np.testing.assert_allclose(ca, 20.0)
                else:
                    np.testing.assert_allclose(ca, 10.0)

    def test_demand_saving_with_indexed_array(self, solver, tmpdir):
        """Test recording various items from demand saving example

        """
        model = load_model("demand_saving2.json", solver=solver)

        model.timestepper.end = "2016-01-31"

        model.check()

        h5file = tmpdir.join('output.h5')
        import tables
        with tables.open_file(str(h5file), 'w') as h5f:

            nodes = [
                ('/outputs/demand', 'Demand'),
                ('/storage/reservoir', 'Reservoir'),
            ]

            parameters = [
                ('/parameters/demand_saving_level', 'demand_saving_level'),
            ]

            rec = TablesRecorder(model, h5f, nodes=nodes, parameters=parameters)

            model.run()

            max_volume = model.nodes["Reservoir"].max_volume
            rec_demand = h5f.get_node('/outputs/demand', 'Demand').read()
            rec_storage = h5f.get_node('/storage/reservoir', 'Reservoir').read()

            # model starts with no demand saving
            demand_baseline = 50.0
            demand_factor = 0.9  # jan-apr
            demand_saving = 1.0
            assert_allclose(rec_demand[0, 0], demand_baseline * demand_factor * demand_saving)

            # first control curve breached
            demand_saving = 0.95
            assert (rec_storage[4, 0] < (0.8 * max_volume))
            assert_allclose(rec_demand[5, 0], demand_baseline * demand_factor * demand_saving)

            # second control curve breached
            demand_saving = 0.5
            assert (rec_storage[11, 0] < (0.5 * max_volume))
            assert_allclose(rec_demand[12, 0], demand_baseline * demand_factor * demand_saving)

    def test_demand_saving_with_indexed_array(self, solver, tmpdir):
        """Test recording various items from demand saving example.

        This time the TablesRecorder is defined in JSON.
        """
        import os, json, tables
        filename = "demand_saving_with_tables_recorder.json"
        # This is a bit horrible, but need to edit the JSON dynamically
        # so that the output.h5 is written in the temporary directory
        path = os.path.join(os.path.dirname(__file__), 'models')
        with open(os.path.join(path, filename), 'r') as f:
            data = f.read()
        data = json.loads(data)

        # Make an absolute, but temporary, path for the recorder
        url = data['recorders']['database']['url']
        data['recorders']['database']['url'] = str(tmpdir.join(url))

        model = Model.load(data, path=path, solver=solver)

        model.timestepper.end = "2016-01-31"
        model.check()

        # run model
        model.run()

        # run model again (to test reset behaviour)
        model.run()
        max_volume = model.nodes["Reservoir"].max_volume

        h5file = tmpdir.join('output.h5')
        with tables.open_file(str(h5file), 'r') as h5f:
            assert model.metadata['title'] == h5f.title
            # Check metadata on root node
            assert h5f.root._v_attrs.author == 'pytest'
            assert h5f.root._v_attrs.run_number == 0

            rec_demand = h5f.get_node('/outputs/demand').read()
            rec_storage = h5f.get_node('/storage/reservoir').read()

            # model starts with no demand saving
            demand_baseline = 50.0
            demand_factor = 0.9  # jan-apr
            demand_saving = 1.0
            assert_allclose(rec_demand[0, 0], demand_baseline * demand_factor * demand_saving)

            # first control curve breached
            demand_saving = 0.95
            assert (rec_storage[4, 0] < (0.8 * max_volume))
            assert_allclose(rec_demand[5, 0], demand_baseline * demand_factor * demand_saving)

            # second control curve breached
            demand_saving = 0.5
            assert (rec_storage[11, 0] < (0.5 * max_volume))
            assert_allclose(rec_demand[12, 0], demand_baseline * demand_factor * demand_saving)


def test_total_deficit_node_recorder(simple_linear_model):
    """
    Test TotalDeficitNodeRecorder
    """
    model = simple_linear_model
    model.timestepper.delta = 5
    otpt = model.nodes['Output']
    otpt.max_flow = 30.0
    model.nodes['Input'].max_flow = 10.0
    otpt.cost = -2.0
    rec = TotalDeficitNodeRecorder(model, otpt)

    model.step()
    assert_allclose(20.0*5, rec.aggregated_value(), atol=1e-7)

    model.step()
    assert_allclose(40.0*5, rec.aggregated_value(), atol=1e-7)


def test_total_flow_node_recorder(simple_linear_model):
    """
    Test TotalDeficitNodeRecorder
    """
    model = simple_linear_model
    otpt = model.nodes['Output']
    otpt.max_flow = 30.0
    model.nodes['Input'].max_flow = 10.0
    otpt.cost = -2.0
    rec = TotalFlowNodeRecorder(model, otpt)

    model.step()
    assert_allclose(10.0, rec.aggregated_value(), atol=1e-7)

    model.step()
    assert_allclose(20.0, rec.aggregated_value(), atol=1e-7)


class TestAggregatedRecorder:
    """Tests for AggregatedRecorder"""
    funcs = {"min": np.min, "max": np.max, "mean": np.mean, "sum": np.sum}

    @pytest.mark.parametrize("agg_func", ["min", "max", "mean", "sum"])
    def test_aggregated_recorder(self, simple_linear_model, agg_func):
        model = simple_linear_model
        otpt = model.nodes['Output']
        otpt.max_flow = 30.0
        model.nodes['Input'].max_flow = 10.0
        otpt.cost = -2.0
        rec1 = TotalFlowNodeRecorder(model, otpt)
        rec2 = TotalDeficitNodeRecorder(model, otpt)

        func = TestAggregatedRecorder.funcs[agg_func]

        rec = AggregatedRecorder(model, [rec1, rec2], agg_func=agg_func)

        assert(rec in rec1.parents)
        assert(rec in rec2.parents)

        model.step()
        assert_allclose(func([10.0, 20.0]), rec.aggregated_value(), atol=1e-7)

        model.step()
        assert_allclose(func([20.0, 40.0]), rec.aggregated_value(), atol=1e-7)


def test_reset_timestepper_recorder(solver):
    model = Model(
        solver=solver,
        start=pandas.to_datetime('2016-01-01'),
        end=pandas.to_datetime('2016-01-01')
    )

    inpt = Input(model, "input", max_flow=10)
    otpt = Output(model, "output", max_flow=50, cost=-10)
    inpt.connect(otpt)

    rec = NumpyArrayNodeRecorder(model, otpt)

    model.run()

    model.timestepper.end = pandas.to_datetime("2016-01-02")

    model.run()

def test_mean_flow_recorder(solver):
    model = Model(solver=solver)
    model.timestepper.start = pandas.to_datetime("2016-01-01")
    model.timestepper.end = pandas.to_datetime("2016-01-04")

    inpt = Input(model, "input")
    otpt = Output(model, "output")
    inpt.connect(otpt)

    rec_flow = NumpyArrayNodeRecorder(model, inpt)
    rec_mean = MeanFlowRecorder(model, node=inpt, timesteps=3)

    scenario = Scenario(model, "dummy", size=2)

    inpt.max_flow = inpt.min_flow = FunctionParameter(model, inpt, lambda model, t, si: 2 + t.index)
    model.run()

    expected = [
        2.0,
        (2.0 + 3.0) / 2,
        (2.0 + 3.0 + 4.0) / 3,
        (3.0 + 4.0 + 5.0) / 3,  # zeroth day forgotten
    ]

    for value, expected_value in zip(rec_mean.data[:, 0], expected):
        assert_allclose(value, expected_value)

def test_mean_flow_recorder_days(solver):
    model = Model(solver=solver)
    model.timestepper.delta = 7

    inpt = Input(model, "input")
    otpt = Output(model, "output")
    inpt.connect(otpt)

    rec_mean = MeanFlowRecorder(model, node=inpt, days=31)

    model.run()
    assert(rec_mean.timesteps == 4)

def test_mean_flow_recorder_json(solver):
    model = load_model("mean_flow_recorder.json", solver=solver)

    # TODO: it's not possible to define a FunctionParameter in JSON yet
    supply1 = model.nodes["supply1"]
    supply1.max_flow = supply1.min_flow = FunctionParameter(model, supply1, lambda model, t, si: 2 + t.index)

    assert(len(model.recorders) == 3)

    rec_flow = model.recorders["Supply"]
    rec_mean = model.recorders["Mean Flow"]
    rec_check = model.recorders["Supply 2"]

    model.run()

    assert_allclose(rec_flow.data[:,0], [2.0, 3.0, 4.0, 5.0])
    assert_allclose(rec_mean.data[:,0], [2.0, 2.5, 3.0, 4.0])
    assert_allclose(rec_check.data[:,0], [50.0, 50.0, 60.0, 60.0])

def test_annual_count_index_parameter_recorder(simple_storage_model):
    """ Test AnnualCountIndexParameterRecord

    The test sets uses a simple reservoir model with different inputs that
    trigger a control curve failure after different numbers of years.
    """
    from pywr.parameters import ConstantScenarioParameter, ConstantParameter
    from pywr.parameters.control_curves import ControlCurveIndexParameter
    model = simple_storage_model
    scenario = Scenario(model, 'A', size=2)
    # Simulate 5 years
    model.timestepper.start = '2015-01-01'
    model.timestepper.end = '2019-12-31'
    # Control curve parameter
    param = ControlCurveIndexParameter(model, model.nodes['Storage'], ConstantParameter(model, 0.25))

    # Storage model has a capacity of 20, but starts at 10 Ml
    # Demand is roughly 2 Ml/d per year
    #  First ensemble balances the demand
    #  Second ensemble should fail during 3rd year
    demand = 2.0 / 365
    model.nodes['Input'].max_flow = ConstantScenarioParameter(model, scenario, [demand, 0])
    model.nodes['Output'].max_flow = demand

    # Create the recorder with a threshold of 1
    rec = AnnualCountIndexParameterRecorder(model, param, 1)

    model.run()
    # We expect no failures in the first ensemble, but 3 out of 5 in the second
    assert_allclose(rec.values(), [0, 3])


# The following fixtures are used for testing the recorders in
#  pywr.recorders.calibration which require an observed data set
#  to compare with the model prediction.

@pytest.fixture
def timeseries2_model(solver):
    return load_model('timeseries2.json', solver=solver)


@pytest.fixture
def timeseries2_observed():
    path = os.path.join(os.path.dirname(__file__), 'models')
    df = pandas.read_csv(os.path.join(path, 'timeseries2.csv'),
                         parse_dates=True, dayfirst=True, index_col=0)
    df = df.asfreq(pandas.infer_freq(df.index))
    # perturb a bit
    df += np.random.normal(size=df.shape)
    return df

class TestCalibrationRecorders:
    data = [
        (RootMeanSquaredErrorNodeRecorder, lambda sim, obs: np.sqrt(np.mean((sim-obs)**2, axis=0))),
        (MeanAbsoluteErrorNodeRecorder, lambda sim, obs: np.mean(np.abs(sim-obs), axis=0)),
        (MeanSquareErrorNodeRecorder, lambda sim, obs: np.mean((sim-obs)**2, axis=0)),
        (PercentBiasNodeRecorder, lambda sim, obs: np.sum(obs-sim, axis=0)*100/np.sum(obs, axis=0)),
        (RMSEStandardDeviationRatioNodeRecorder, lambda sim, obs: np.sqrt(np.mean((obs-sim)**2, axis=0))/np.std(obs, axis=0)),
        (NashSutcliffeEfficiencyNodeRecorder, lambda sim, obs: 1.0 - np.sum((obs-sim)**2, axis=0)/np.sum((obs-obs.mean())**2, axis=0)),
    ]
    ids = ["rmse", "mae", "mse", "pbias", "rmse", "ns"]

    @pytest.mark.parametrize("cls,func", data, ids=ids)
    def test_calibration_recorder(self, timeseries2_model, timeseries2_observed, cls, func):
        model = timeseries2_model
        observed = timeseries2_observed
        node = model.nodes["river1"]
        recorder = cls(model, node, observed)

        model.run()

        simulated = model.nodes["catchment1"].max_flow.dataframe
        metric = func(simulated, observed)
        values = recorder.values()
        assert(values.shape[0] == len(model.scenarios.combinations))
        assert(values.ndim == 1)
        assert_allclose(metric, values)


@pytest.fixture
def cyclical_storage_model(simple_storage_model):
    """ Extends simple_storage_model to have a cyclical boundary condition """
    from pywr.parameters import AnnualHarmonicSeriesParameter, ConstantScenarioParameter
    m = simple_storage_model
    s = Scenario(m, name='Scenario A', size=3)

    m.timestepper.end = '2017-12-31'
    m.timestepper.delta = 5

    inpt = m.nodes['Input']
    inpt.max_flow = AnnualHarmonicSeriesParameter(m, 5, [0.1, 0.0, 0.25], [0.0, 0.0, 0.0])

    otpt = m.nodes['Output']
    otpt.max_flow = ConstantScenarioParameter(m, s, [5, 6, 2])

    return m


@pytest.fixture
def cyclical_linear_model(simple_linear_model):
    """ Extends simple_storage_model to have a cyclical boundary condition """
    from pywr.parameters import AnnualHarmonicSeriesParameter, ConstantScenarioParameter
    m = simple_linear_model
    s = Scenario(m, name='Scenario A', size=3)

    m.timestepper.end = '2017-12-31'
    m.timestepper.delta = 5

    inpt = m.nodes['Input']
    inpt.max_flow = AnnualHarmonicSeriesParameter(m, 5, [1.0, 0.0, 0.5], [0.0, 0.0, 0.0])

    otpt = m.nodes['Output']
    otpt.max_flow = ConstantScenarioParameter(m, s, [5, 6, 2])
    otpt.cost = -10.0

    return m


class TestEventRecorder:
    """ Tests for EventRecorder """
    funcs = {"min": np.min, "max": np.max, "mean": np.mean, "median": np.median, "sum": np.sum}

    @pytest.mark.parametrize("recorder_agg_func", ["min", "max", "mean", "median", "sum"])
    def test_event_capture_with_storage(self, cyclical_storage_model, recorder_agg_func):
        """ Test Storage events using a StorageThresholdRecorder """
        m = cyclical_storage_model

        strg = m.nodes['Storage']
        arry = NumpyArrayStorageRecorder(m, strg)

        # Create the trigger using a threhsold parameter
        trigger = StorageThresholdRecorder(m, strg, 4.0, predicate='<=')
        evt_rec = EventRecorder(m, trigger)
        evt_dur = EventDurationRecorder(m, evt_rec, recorder_agg_func=recorder_agg_func, agg_func='max')

        m.run()

        # Ensure there is at least one event
        assert evt_rec.events

        # Build a timeseries of when the events say an event is active
        triggered = np.zeros_like(arry.data, dtype=np.int)
        for evt in evt_rec.events:
            triggered[evt.start.index:evt.end.index, evt.scenario_index.global_id] = 1

            # Check the duration
            td = evt.end.datetime - evt.start.datetime
            assert evt.duration == td.days

        # Test that the volumes in the Storage node during the event periods match
        assert_equal(triggered, arry.data <= 4)

        df = evt_rec.to_dataframe()

        assert len(df) == len(evt_rec.events)

        func = TestEventRecorder.funcs[recorder_agg_func]

        # Now check the EventDurationRecorder does the aggregation correctly
        expected_durations = []
        for si in m.scenarios.combinations:
            event_durations = []
            for evt in evt_rec.events:
                if evt.scenario_index.global_id == si.global_id:
                    event_durations.append(evt.duration)

            # If there are no events then the metric is zero
            if len(event_durations) > 0:
                expected_durations.append(func(event_durations))
            else:
                expected_durations.append(0.0)

        assert_allclose(evt_dur.values(), expected_durations)
        assert_allclose(evt_dur.aggregated_value(), np.max(expected_durations))

    def test_event_capture_with_node(self, cyclical_linear_model):
        """ Test Node flow events using a NodeThresholdRecorder """
        m = cyclical_linear_model

        otpt = m.nodes['Output']
        arry = NumpyArrayNodeRecorder(m, otpt)

        # Create the trigger using a threhsold parameter
        trigger = NodeThresholdRecorder(m, otpt, 4.0, predicate='>')
        evt_rec = EventRecorder(m, trigger)

        m.run()

        # Ensure there is at least one event
        assert evt_rec.events

        # Build a timeseries of when the events say an event is active
        triggered = np.zeros_like(arry.data, dtype=np.int)
        for evt in evt_rec.events:
            triggered[evt.start.index:evt.end.index, evt.scenario_index.global_id] = 1

            # Check the duration
            td = evt.end.datetime - evt.start.datetime
            assert evt.duration == td.days

        # Test that the volumes in the Storage node during the event periods match
        assert_equal(triggered, arry.data > 4)

    @pytest.mark.parametrize("recorder_agg_func", ["min", "max", "mean", "median", "sum"])
    def test_no_event_capture_with_storage(self, cyclical_storage_model, recorder_agg_func):
        """ Test Storage events using a StorageThresholdRecorder """
        m = cyclical_storage_model

        strg = m.nodes['Storage']
        arry = NumpyArrayStorageRecorder(m, strg)

        # Create the trigger using a threhsold parameter
        trigger = StorageThresholdRecorder(m, strg, -1.0, predicate='<')
        evt_rec = EventRecorder(m, trigger)
        evt_dur = EventDurationRecorder(m, evt_rec, recorder_agg_func=recorder_agg_func, agg_func='max')

        m.run()

        # Ensure there are no events in this test
        assert len(evt_rec.events) == 0
        df = evt_rec.to_dataframe()
        assert len(df) == 0

        assert_allclose(evt_dur.values(), np.zeros(len(m.scenarios.combinations)))
        assert_allclose(evt_dur.aggregated_value(), 0)

    @pytest.mark.parametrize("minimum_length", [1, 2, 3, 4])
    def test_hysteresis(self, simple_linear_model, minimum_length):
        """ Test the minimum_event_length keyword of EventRecorder """
        m = simple_linear_model

        flow = np.zeros(len(m.timestepper))

        flow[:10] = [0, 0, 10, 0, 10, 10, 10, 0, 0, 0]
        # With min event length of 1. There are two events with lengths (1, 3)
        #                 |---|   |---------|
        # With min event length up to 4. There is one event with length 3
        #                         |---------|
        # Min event length >= 4 gives no events

        inpt = m.nodes['Input']
        inpt.max_flow = ArrayIndexedParameter(m, flow)

        # Force through whatever flow Input can provide
        otpt = m.nodes['Output']
        otpt.max_flow = 100
        otpt.cost = -100

        # Create the trigger using a threhsold parameter
        trigger = NodeThresholdRecorder(m, otpt, 4.0, predicate='>')
        evt_rec = EventRecorder(m, trigger, minimum_event_length=minimum_length)

        m.run()

        if minimum_length == 1:
            assert len(evt_rec.events) == 2
            assert_equal([1, 3], [e.duration for e in evt_rec.events])
        elif minimum_length < 4:
            assert len(evt_rec.events) == 1
            assert_equal([3, ], [e.duration for e in evt_rec.events])
        else:
            assert len(evt_rec.events) == 0<|MERGE_RESOLUTION|>--- conflicted
+++ resolved
@@ -103,36 +103,18 @@
     Test the FlowDurationCurveRecorder
     """
     model = load_model("timeseries4.json")
-<<<<<<< HEAD
-    #input = model.nodes['catchment1']
-
-    #
-    #months = [6, 7, 8]
-    #rec = SeasonalFlowDurationCurveRecorder(model, input, percentiles, months)
-=======
-    input = model.nodes['catchment1']
-
-    percentiles = np.linspace(20., 100., 5)
-    months = [6, 7, 8]
-    rec = SeasonalFlowDurationCurveRecorder(model, input, percentiles, months)
->>>>>>> ebc22b90
 
     df = pandas.read_csv(os.path.join(os.path.dirname(__file__), 'models', 'timeseries3.csv'),
                          parse_dates=True, dayfirst=True, index_col=0)
 
-<<<<<<< HEAD
     percentiles = np.linspace(20., 100., 5)
-=======
->>>>>>> ebc22b90
+
     summer_flows = df.loc[pandas.Timestamp("2014-06-01"):pandas.Timestamp("2014-08-31"), :]
     summer_fdc = np.percentile(summer_flows, percentiles, axis=0)
 
     model.run()
-<<<<<<< HEAD
+
     rec = model.recorders["seasonal_fdc"]
-=======
-
->>>>>>> ebc22b90
     assert_allclose(rec.fdc, summer_fdc)
 
 
