# -*- coding: utf-8 -*-
"""
Test the Recorder object API

"""
from __future__ import print_function
import pywr.core
from pywr.core import Model, Input, Output, Scenario, AggregatedNode
import numpy as np
import pandas
import pytest
import tables
import json
from numpy.testing import assert_allclose, assert_equal
from fixtures import simple_linear_model, simple_storage_model
from pywr.recorders import (NumpyArrayNodeRecorder, NumpyArrayStorageRecorder,
<<<<<<< HEAD
    AggregatedRecorder, CSVRecorder, TablesRecorder, TotalDeficitNodeRecorder,
    TotalFlowNodeRecorder, MeanFlowRecorder, NumpyArrayParameterRecorder,
    NumpyArrayIndexParameterRecorder, RollingWindowParameterRecorder, AnnualCountIndexParameterRecorder,
    RootMeanSquaredErrorNodeRecorder, MeanAbsoluteErrorNodeRecorder, MeanSquareErrorNodeRecorder,
    PercentBiasNodeRecorder, RMSEStandardDeviationRatioNodeRecorder, NashSutcliffeEfficiencyNodeRecorder,
    EventRecorder, Event, StorageThresholdRecorder, NodeThresholdRecorder, EventDurationRecorder, EventStatisticRecorder,
    FlowDurationCurveRecorder, FlowDurationCurveDeviationRecorder, StorageDurationCurveRecorder,
    HydroPowerRecorder, TotalHydroEnergyRecorder, SeasonalFlowDurationCurveRecorder,
    load_recorder, ParameterNameWarning)
=======
                            AggregatedRecorder, CSVRecorder, TablesRecorder, TotalDeficitNodeRecorder,
                            TotalFlowNodeRecorder, RollingMeanFlowNodeRecorder, MeanFlowNodeRecorder, NumpyArrayParameterRecorder,
                            NumpyArrayIndexParameterRecorder, RollingWindowParameterRecorder, AnnualCountIndexParameterRecorder,
                            RootMeanSquaredErrorNodeRecorder, MeanAbsoluteErrorNodeRecorder, MeanSquareErrorNodeRecorder,
                            PercentBiasNodeRecorder, RMSEStandardDeviationRatioNodeRecorder, NashSutcliffeEfficiencyNodeRecorder,
                            EventRecorder, Event, StorageThresholdRecorder, NodeThresholdRecorder, EventDurationRecorder, EventStatisticRecorder,
                            FlowDurationCurveRecorder, FlowDurationCurveDeviationRecorder, StorageDurationCurveRecorder,
                            SeasonalFlowDurationCurveRecorder, load_recorder, ParameterNameWarning)
>>>>>>> 5690e411
from pywr.recorders.progress import ProgressRecorder

from pywr.parameters import DailyProfileParameter, FunctionParameter, ArrayIndexedParameter, ConstantParameter
from helpers import load_model
import os
import sys


def test_numpy_recorder(simple_linear_model):
    """
    Test the NumpyArrayNodeRecorder
    """
    model = simple_linear_model
    otpt = model.nodes['Output']

    model.nodes['Input'].max_flow = 10.0
    otpt.cost = -2.0
    rec = NumpyArrayNodeRecorder(model, otpt)

    # test retrieval of recorder
    assert model.recorders['numpyarraynoderecorder.Output'] == rec
    # test changing name of recorder
    rec.name = 'timeseries.Output'
    assert model.recorders['timeseries.Output'] == rec
    with pytest.raises(KeyError):
        model.recorders['numpyarraynoderecorder.Output']

    model.run()

    assert rec.data.shape == (365, 1)
    assert np.all((rec.data - 10.0) < 1e-12)

    df = rec.to_dataframe()
    assert df.shape == (365, 1)
    assert np.all((df.values - 10.0) < 1e-12)


def test_numpy_recorder_from_json(simple_linear_model):
    """ Test loading NumpyArrayNodeRecorder from JSON style data """

    model = simple_linear_model

    data = {
        "type": "numpyarraynode",
        "node": "Output"
    }

    rec = load_recorder(model, data)
    assert isinstance(rec, NumpyArrayNodeRecorder)


class TestFlowDurationCurveRecorders:
    funcs = {"min": np.min, "max": np.max, "mean": np.mean, "sum": np.sum}

    @pytest.mark.parametrize("agg_func", ["min", "max", "mean", "sum"])
    def test_fdc_recorder(self, agg_func):
        """
        Test the FlowDurationCurveRecorder
        """
        model = load_model("timeseries2.json")
        input = model.nodes['catchment1']

        percentiles = np.linspace(20., 100., 5)
        rec = FlowDurationCurveRecorder(model, input, percentiles, fdc_agg_func=agg_func, agg_func="min")

        # test retrieval of recorder
        assert model.recorders['flowdurationcurverecorder.catchment1'] == rec
        # test changing name of recorder
        rec.name = 'timeseries.Input'
        assert model.recorders['timeseries.Input'] == rec
        with pytest.raises(KeyError):
            model.recorders['flowdurationcurverecorder.catchment1']

        model.run()

        func = TestAggregatedRecorder.funcs[agg_func]

        assert_allclose(rec.fdc[:, 0], [20.42,  21.78,  23.22,  26.47,  29.31])
        assert_allclose(func(rec.fdc, axis=0), rec.values())
        assert_allclose(np.min(func(rec.fdc, axis=0)), rec.aggregated_value())

        assert rec.fdc.shape == (len(percentiles), len(model.scenarios.combinations))
        df = rec.to_dataframe()
        assert df.shape == (len(percentiles), len(model.scenarios.combinations))

    def test_seasonal_fdc_recorder(self):
        """
        Test the FlowDurationCurveRecorder
        """
        model = load_model("timeseries4.json")

        df = pandas.read_csv(os.path.join(os.path.dirname(__file__), 'models', 'timeseries3.csv'),
                             parse_dates=True, dayfirst=True, index_col=0)

        percentiles = np.linspace(20., 100., 5)

        summer_flows = df.loc[pandas.Timestamp("2014-06-01"):pandas.Timestamp("2014-08-31"), :]
        summer_fdc = np.percentile(summer_flows, percentiles, axis=0)

        model.run()

        rec = model.recorders["seasonal_fdc"]
        assert_allclose(rec.fdc, summer_fdc)

    @pytest.mark.parametrize("agg_func", ["min", "max", "mean", "sum"])
    def test_fdc_dev_recorder(self, agg_func):
        """
        Test the FlowDurationCurveDeviationRecorder
        """
        model = load_model("timeseries2.json")
        input = model.nodes['catchment1']
        term = model.nodes['term1']
        scenarioA = model.scenarios['scenario A']

        natural_flow = pandas.read_csv(os.path.join(os.path.dirname(__file__), 'models', 'timeseries2.csv'),
                                       parse_dates=True, dayfirst=True, index_col=0)
        percentiles = np.linspace(20., 100., 5)

        natural_fdc = np.percentile(natural_flow, percentiles, axis=0)


        # Lower target is 20% below natural
        lower_input_fdc = natural_fdc * 0.8
        # Upper is 10% above
        upper_input_fdc = natural_fdc * 1.1

        rec = FlowDurationCurveDeviationRecorder(model, term, percentiles, lower_input_fdc, upper_input_fdc,
                                                 fdc_agg_func=agg_func,
                                                 agg_func="mean", scenario=scenarioA)

        # test retrieval of recorder
        assert model.recorders['flowdurationcurvedeviationrecorder.term1'] == rec
        # test changing name of recorder
        rec.name = 'timeseries.Input'
        assert model.recorders['timeseries.Input'] == rec
        with pytest.raises(KeyError):
            model.recorders['flowdurationcurvedeviationrecorder.term1']

        model.run()

        actual_fdc = np.maximum(natural_fdc - 23, 0.0)
        # Compute deviation
        lower_deviation = (lower_input_fdc - actual_fdc) / lower_input_fdc
        upper_deviation = (actual_fdc - upper_input_fdc) / upper_input_fdc
        deviation = np.maximum(np.maximum(lower_deviation, upper_deviation), np.zeros_like(lower_deviation))

        func = TestAggregatedRecorder.funcs[agg_func]

        assert_allclose(rec.fdc_deviations[:, 0], deviation[:, 0])
        assert_allclose(func(rec.fdc_deviations, axis=0), rec.values())
        assert_allclose(np.mean(func(rec.fdc_deviations, axis=0)), rec.aggregated_value())

        assert rec.fdc_deviations.shape == (len(percentiles), len(model.scenarios.combinations))
        df = rec.to_dataframe()
        assert df.shape == (len(percentiles), len(model.scenarios.combinations))


def test_sdc_recorder():
    """
    Test the StorageDurationCurveRecorder
    """
    model = load_model("timeseries3.json")
    inpt = model.nodes['catchment1']
    strg = model.nodes['reservoir1']

    percentiles = np.linspace(20., 100., 5)
    flow_rec = NumpyArrayNodeRecorder(model, inpt)
    rec = StorageDurationCurveRecorder(model, strg, percentiles, sdc_agg_func="max", agg_func="min")

    # test retrieval of recorder
    assert model.recorders['storagedurationcurverecorder.reservoir1'] == rec

    model.run()

    # Manually calculate expected storage and percentiles
    strg_volume = strg.initial_volume + np.cumsum(flow_rec.data - 23.0, axis=0)
    strg_pciles = np.percentile(strg_volume, percentiles, axis=0)

    assert_allclose(rec.sdc, strg_pciles)
    assert_allclose(np.max(rec.sdc, axis=0), rec.values())
    assert_allclose(np.min(np.max(rec.sdc, axis=0)), rec.aggregated_value())

    assert rec.sdc.shape == (len(percentiles), len(model.scenarios.combinations))
    df = rec.to_dataframe()
    assert df.shape == (len(percentiles), len(model.scenarios.combinations))


def test_numpy_storage_recorder(simple_storage_model):
    """
    Test the NumpyArrayStorageRecorder
    """
    model = simple_storage_model

    res = model.nodes['Storage']

    rec = NumpyArrayStorageRecorder(model, res)

    model.run()

    assert(rec.data.shape == (5, 1))
    assert_allclose(rec.data, np.array([[7, 4, 1, 0, 0]]).T, atol=1e-7)


    df = rec.to_dataframe()
    assert df.shape == (5, 1)
    assert_allclose(df.values, np.array([[7, 4, 1, 0, 0]]).T, atol=1e-7)


def test_numpy_parameter_recorder(simple_linear_model):
    """
    Test the NumpyArrayParameterRecorder
    """
    from pywr.parameters import DailyProfileParameter

    model = simple_linear_model
    # using leap year simplifies tests
    model.timestepper.start = pandas.to_datetime("2016-01-01")
    model.timestepper.end = pandas.to_datetime("2016-12-31")
    otpt = model.nodes['Output']

    p = DailyProfileParameter(model, np.arange(366, dtype=np.float64), )
    p.name = 'daily profile'
    model.nodes['Input'].max_flow = p
    otpt.cost = -2.0
    rec = NumpyArrayParameterRecorder(model, model.nodes['Input'].max_flow)

    # test retrieval of recorder
    assert model.recorders['numpyarrayparameterrecorder.daily profile'] == rec

    model.run()

    assert rec.data.shape == (366, 1)
    assert_allclose(rec.data, np.arange(366, dtype=np.float64)[:, np.newaxis])

    df = rec.to_dataframe()
    assert df.shape == (366, 1)
    assert_allclose(df.values, np.arange(366, dtype=np.float64)[:, np.newaxis])


def test_numpy_index_parameter_recorder(simple_storage_model):
    """
    Test the NumpyArrayIndexParameterRecorder

    Note the parameter is recorded at the start of the timestep, while the
    storage is recorded at the end of the timestep.
    """
    from pywr.parameters.control_curves import ControlCurveIndexParameter

    model = simple_storage_model

    res = model.nodes['Storage']

    p = ControlCurveIndexParameter(model, res, [5.0/20.0, 2.5/20.0])

    res_rec = NumpyArrayStorageRecorder(model, res)
    lvl_rec = NumpyArrayIndexParameterRecorder(model, p)

    model.run()

    assert(res_rec.data.shape == (5, 1))
    assert_allclose(res_rec.data, np.array([[7, 4, 1, 0, 0]]).T, atol=1e-7)
    assert (lvl_rec.data.shape == (5, 1))
    assert_allclose(lvl_rec.data, np.array([[0, 0, 1, 2, 2]]).T, atol=1e-7)


    df = lvl_rec.to_dataframe()
    assert df.shape == (5, 1)
    assert_allclose(df.values, np.array([[0, 0, 1, 2, 2]]).T, atol=1e-7)


def test_parameter_recorder_json(solver):
    model = load_model("parameter_recorder.json", solver=solver)
    rec_demand = model.recorders["demand_max_recorder"]
    rec_supply = model.recorders["supply_max_recorder"]
    model.run()
    assert_allclose(rec_demand.data, 10)
    assert_allclose(rec_supply.data, 15)


def test_parameter_mean_recorder(simple_linear_model):
    model = simple_linear_model
    # using leap year simplifies test
    model.timestepper.start = pandas.to_datetime("2016-01-01")
    model.timestepper.end = pandas.to_datetime("2016-12-31")

    node = model.nodes["Input"]
    values = np.arange(0, 366, dtype=np.float64)
    node.max_flow = DailyProfileParameter(model, values)

    scenario = Scenario(model, "dummy", size=3)

    timesteps = 3
    rec_mean = RollingWindowParameterRecorder(model, node.max_flow, timesteps, "mean", name="rec_mean")
    rec_sum = RollingWindowParameterRecorder(model, node.max_flow, timesteps, "sum", name="rec_sum")
    rec_min = RollingWindowParameterRecorder(model, node.max_flow, timesteps, "min", name="rec_min")
    rec_max = RollingWindowParameterRecorder(model, node.max_flow, timesteps, "max", name="rec_max")

    model.run()

    assert_allclose(rec_mean.data[[0, 1, 2, 3, 364], 0], [0, 0.5, 1, 2, 363])
    assert_allclose(rec_max.data[[0, 1, 2, 3, 364], 0], [0, 1, 2, 3, 364])
    assert_allclose(rec_min.data[[0, 1, 2, 3, 364], 0], [0, 0, 0, 1, 362])
    assert_allclose(rec_sum.data[[0, 1, 2, 3, 364], 0], [0, 1, 3, 6, 1089])

def test_parameter_mean_recorder_json(simple_linear_model):
    model = simple_linear_model
    node = model.nodes["Input"]
    values = np.arange(0, 366, dtype=np.float64)
    parameter = DailyProfileParameter(model, values, name="input_max_flow")

    node.max_flow = parameter

    data = {
        "type": "rollingwindowparameter",
        "parameter": "input_max_flow",
        "window": 3,
        "agg_func": "mean",
    }

    rec = load_recorder(model, data)


def test_concatenated_dataframes(simple_storage_model):
    """
    Test that Model.to_dataframe returns something sensible.

    """
    model = simple_storage_model

    scA = Scenario(model, 'A', size=2)
    scB = Scenario(model, 'B', size=3)

    res = model.nodes['Storage']
    rec1 = NumpyArrayStorageRecorder(model, res)
    otpt = model.nodes['Output']
    rec2 = NumpyArrayNodeRecorder(model, otpt)
    # The following can't return a DataFrame; is included to check
    # it doesn't cause any issues
    rec3 = TotalDeficitNodeRecorder(model, otpt)

    model.run()

    df = model.to_dataframe()
    assert df.shape == (5, 2*2*3)
    assert df.columns.names == ['Recorder', 'A', 'B']


@pytest.mark.parametrize("complib", [None, "gzip", "bz2"])
def test_csv_recorder(simple_linear_model, tmpdir, complib):
    """
    Test the CSV Recorder

    """
    model = simple_linear_model
    otpt = model.nodes['Output']
    model.nodes['Input'].max_flow = 10.0
    otpt.cost = -2.0

    # Rename output to a unicode character to check encoding to files
    if sys.version_info.major >= 3:
        # This only works with Python 3.
        # There are some limitations with encoding with the CSV writers in Python 2
        otpt.name = u"\u03A9"
        expected_header = ['Datetime', 'Input', 'Link', u"\u03A9"]
    else:
        expected_header = ['Datetime', 'Input', 'Link', 'Output']

    csvfile = tmpdir.join('output.csv')
    # By default the CSVRecorder saves all nodes in alphabetical order
    # and scenario index 0.
    rec = CSVRecorder(model, str(csvfile), complib=complib, complevel=5)

    model.run()

    import csv

    if sys.version_info.major >= 3:
        kwargs = {"encoding": "utf-8"}
        mode = "rt"
    else:
        kwargs = {}
        mode = "r"

    if complib == "gzip":
        import gzip
        fh = gzip.open(str(csvfile), mode, **kwargs)
    elif complib in ("bz2", "bzip2"):
        import bz2
        if sys.version_info.major >= 3:
            fh = bz2.open(str(csvfile), mode, **kwargs)
        else:
            fh = bz2.BZ2File(str(csvfile), mode)
    else:
        fh = open(str(csvfile), mode, **kwargs)
    
    data = fh.read(1024)
    dialect = csv.Sniffer().sniff(data)
    fh.seek(0)
    reader = csv.reader(fh, dialect)
    for irow, row in enumerate(reader):
        if irow == 0:
            expected = expected_header
            actual = row
        else:
            dt = model.timestepper.start+(irow-1)*model.timestepper.delta
            expected = [dt.isoformat()]
            actual = [row[0]]
            assert np.all((np.array([float(v) for v in row[1:]]) - 10.0) < 1e-12)
        assert expected == actual
        
    fh.close()


def test_loading_csv_recorder_from_json(solver, tmpdir):
    """
    Test the CSV Recorder which is loaded from json
    """

    filename = 'csv_recorder.json'

    # This is a bit horrible, but need to edit the JSON dynamically
    # so that the output.h5 is written in the temporary directory
    path = os.path.join(os.path.dirname(__file__), 'models')
    with open(os.path.join(path, filename), 'r') as f:
        data = f.read()
    data = json.loads(data)

    # Make an absolute, but temporary, path for the recorder
    url = data['recorders']['model_out']['url']
    data['recorders']['model_out']['url'] = str(tmpdir.join(url))

    model = Model.load(data, path=path, solver=solver)

    csvfile = tmpdir.join('output.csv')
    model.run()
    import csv
    with open(str(csvfile), 'r') as fh:
        dialect = csv.Sniffer().sniff(fh.read(1024))
        fh.seek(0)
        reader = csv.reader(fh, dialect)
        for irow, row in enumerate(reader):
            if irow == 0:
                expected = ['Datetime', 'inpt', 'otpt']
                actual = row
            else:
                dt = model.timestepper.start+(irow-1)*model.timestepper.delta
                expected = [dt.isoformat()]
                actual = [row[0]]
                assert np.all((np.array([float(v) for v in row[1:]]) - 10.0) < 1e-12)
            assert expected == actual
       
class TestTablesRecorder:

    def test_create_directory(self, simple_linear_model, tmpdir):
        """ Test TablesRecorder to create a new directory """

        model = simple_linear_model
        otpt = model.nodes['Output']
        inpt = model.nodes['Input']
        agg_node = AggregatedNode(model, 'Sum', [otpt, inpt])

        inpt.max_flow = 10.0
        otpt.cost = -2.0
        # Make a path with a new directory
        folder = tmpdir.join('outputs')
        h5file = folder.join('output.h5')
        assert(not folder.exists())
        rec = TablesRecorder(model, str(h5file), create_directories=True)
        model.run()
        assert(folder.exists())
        assert(h5file.exists())

    def test_nodes(self, simple_linear_model, tmpdir):
        """
        Test the TablesRecorder

        """
        model = simple_linear_model
        otpt = model.nodes['Output']
        inpt = model.nodes['Input']
        agg_node = AggregatedNode(model, 'Sum', [otpt, inpt])

        inpt.max_flow = 10.0
        otpt.cost = -2.0

        h5file = tmpdir.join('output.h5')
        import tables
        with tables.open_file(str(h5file), 'w') as h5f:
            rec = TablesRecorder(model, h5f)

            model.run()

            for node_name in model.nodes.keys():
                ca = h5f.get_node('/', node_name)
                assert ca.shape == (365, 1)
                if node_name == 'Sum':
                    np.testing.assert_allclose(ca, 20.0)
                else:
                    np.testing.assert_allclose(ca, 10.0)

            from datetime import date, timedelta
            d = date(2015, 1, 1)
            time = h5f.get_node('/time')
            for i in range(len(model.timestepper)):
                row = time[i]
                assert row['year'] == d.year
                assert row['month'] == d.month
                assert row['day'] == d.day

                d += timedelta(1)

            scenarios = h5f.get_node('/scenarios')
            for i, s in enumerate(model.scenarios.scenarios):
                row = scenarios[i]
                assert row['name'] == s.name.encode('utf-8')
                assert row['size'] == s.size

            model.reset()
            model.run()

            time = h5f.get_node('/time')
            assert len(time) == len(model.timestepper)

    def test_multiple_scenarios(self, simple_linear_model, tmpdir):
        """
        Test the TablesRecorder

        """
        from pywr.parameters import ConstantScenarioParameter
        model = simple_linear_model
        scA = Scenario(model, name='A', size=4)
        scB = Scenario(model, name='B', size=2)

        otpt = model.nodes['Output']
        inpt = model.nodes['Input']

        inpt.max_flow = ConstantScenarioParameter(model, scA, [10, 20, 30, 40])
        otpt.max_flow = ConstantScenarioParameter(model, scB, [20, 40])
        otpt.cost = -2.0

        h5file = tmpdir.join('output.h5')
        import tables
        with tables.open_file(str(h5file), 'w') as h5f:
            rec = TablesRecorder(model, h5f)

            model.run()

            for node_name in model.nodes.keys():
                ca = h5f.get_node('/', node_name)
                assert ca.shape == (365, 4, 2)
                np.testing.assert_allclose(ca[0, ...], [[10, 10], [20, 20], [20, 30], [20, 40]])

            scenarios = h5f.get_node('/scenarios')
            for i, s in enumerate(model.scenarios.scenarios):
                row = scenarios[i]
                assert row['name'] == s.name.encode('utf-8')
                assert row['size'] == s.size

    def test_user_scenarios(self, simple_linear_model, tmpdir):
        """
        Test the TablesRecorder with user defined scenario subset

        """
        from pywr.parameters import ConstantScenarioParameter
        model = simple_linear_model
        scA = Scenario(model, name='A', size=4)
        scB = Scenario(model, name='B', size=2)

        # Use first and last combinations
        model.scenarios.user_combinations = [[0, 0], [3, 1]]

        otpt = model.nodes['Output']
        inpt = model.nodes['Input']

        inpt.max_flow = ConstantScenarioParameter(model, scA, [10, 20, 30, 40])
        otpt.max_flow = ConstantScenarioParameter(model, scB, [20, 40])
        otpt.cost = -2.0

        h5file = tmpdir.join('output.h5')
        import tables
        with tables.open_file(str(h5file), 'w') as h5f:
            rec = TablesRecorder(model, h5f)

            model.run()

            for node_name in model.nodes.keys():
                ca = h5f.get_node('/', node_name)
                assert ca.shape == (365, 2)
                np.testing.assert_allclose(ca[0, ...], [10, 40])

            # check combinations table exists
            combinations = h5f.get_node('/scenario_combinations')
            for i, comb in enumerate(model.scenarios.user_combinations):
                row = combinations[i]
                assert row['A'] == comb[0]
                assert row['B'] == comb[1]

    def test_parameters(self, simple_linear_model, tmpdir):
        """
        Test the TablesRecorder

        """
        from pywr.parameters import ConstantParameter

        model = simple_linear_model
        otpt = model.nodes['Output']
        inpt = model.nodes['Input']

        p = ConstantParameter(model, 10.0, name='max_flow')
        inpt.max_flow = p

        # ensure TablesRecorder can handle parameters with a / in the name
        p_slash = ConstantParameter(model, 0.0, name='name with a / in it')
        inpt.min_flow = p_slash

        agg_node = AggregatedNode(model, 'Sum', [otpt, inpt])

        inpt.max_flow = 10.0
        otpt.cost = -2.0

        h5file = tmpdir.join('output.h5')
        import tables
        with tables.open_file(str(h5file), 'w') as h5f:
            with pytest.warns(ParameterNameWarning):
                rec = TablesRecorder(model, h5f, parameters=[p, p_slash])

            # check parameters have been added to the component tree
            # this is particularly important for parameters which update their
            # values in `after`, e.g. DeficitParameter (see #465)
            assert(not model.find_orphaned_parameters())
            assert(p in rec.children)
            assert(p_slash in rec.children)

            with pytest.warns(tables.NaturalNameWarning):
                model.run()

            for node_name in model.nodes.keys():
                ca = h5f.get_node('/', node_name)
                assert ca.shape == (365, 1)
                if node_name == 'Sum':
                    np.testing.assert_allclose(ca, 20.0)
                elif "name with a" in node_name:
                    assert(node_name == "name with a _ in it")
                    np.testing.assert_allclose(ca, 0.0)
                else:
                    np.testing.assert_allclose(ca, 10.0)

    def test_nodes_with_str(self, simple_linear_model, tmpdir):
        """
        Test the TablesRecorder

        """
        from pywr.parameters import ConstantParameter

        model = simple_linear_model
        otpt = model.nodes['Output']
        inpt = model.nodes['Input']
        agg_node = AggregatedNode(model, 'Sum', [otpt, inpt])
        p = ConstantParameter(model, 10.0, name='max_flow')
        inpt.max_flow = p

        otpt.cost = -2.0

        h5file = tmpdir.join('output.h5')
        import tables
        with tables.open_file(str(h5file), 'w') as h5f:
            nodes = ['Output', 'Input', 'Sum']
            where = "/agroup"
            rec = TablesRecorder(model, h5f, nodes=nodes,
                                 parameters=[p, ], where=where)

            model.run()

            for node_name in ['Output', 'Input', 'Sum', 'max_flow']:
                ca = h5f.get_node("/agroup/" + node_name)
                assert ca.shape == (365, 1)
                if node_name == 'Sum':
                    np.testing.assert_allclose(ca, 20.0)
                else:
                    np.testing.assert_allclose(ca, 10.0)

    def test_demand_saving_with_indexed_array(self, solver, tmpdir):
        """Test recording various items from demand saving example

        """
        model = load_model("demand_saving2.json", solver=solver)

        model.timestepper.end = "2016-01-31"

        model.check()

        h5file = tmpdir.join('output.h5')
        import tables
        with tables.open_file(str(h5file), 'w') as h5f:

            nodes = [
                ('/outputs/demand', 'Demand'),
                ('/storage/reservoir', 'Reservoir'),
            ]

            parameters = [
                ('/parameters/demand_saving_level', 'demand_saving_level'),
            ]

            rec = TablesRecorder(model, h5f, nodes=nodes, parameters=parameters)

            model.run()

            max_volume = model.nodes["Reservoir"].max_volume
            rec_demand = h5f.get_node('/outputs/demand', 'Demand').read()
            rec_storage = h5f.get_node('/storage/reservoir', 'Reservoir').read()

            # model starts with no demand saving
            demand_baseline = 50.0
            demand_factor = 0.9  # jan-apr
            demand_saving = 1.0
            assert_allclose(rec_demand[0, 0], demand_baseline * demand_factor * demand_saving)

            # first control curve breached
            demand_saving = 0.95
            assert (rec_storage[4, 0] < (0.8 * max_volume))
            assert_allclose(rec_demand[5, 0], demand_baseline * demand_factor * demand_saving)

            # second control curve breached
            demand_saving = 0.5
            assert (rec_storage[11, 0] < (0.5 * max_volume))
            assert_allclose(rec_demand[12, 0], demand_baseline * demand_factor * demand_saving)

    def test_demand_saving_with_indexed_array(self, solver, tmpdir):
        """Test recording various items from demand saving example.

        This time the TablesRecorder is defined in JSON.
        """
        filename = "demand_saving_with_tables_recorder.json"
        # This is a bit horrible, but need to edit the JSON dynamically
        # so that the output.h5 is written in the temporary directory
        path = os.path.join(os.path.dirname(__file__), 'models')
        with open(os.path.join(path, filename), 'r') as f:
            data = f.read()
        data = json.loads(data)

        # Make an absolute, but temporary, path for the recorder
        url = data['recorders']['database']['url']
        data['recorders']['database']['url'] = str(tmpdir.join(url))

        model = Model.load(data, path=path, solver=solver)

        model.timestepper.end = "2016-01-31"
        model.check()

        # run model
        model.run()

        # run model again (to test reset behaviour)
        model.run()
        max_volume = model.nodes["Reservoir"].max_volume

        h5file = tmpdir.join('output.h5')
        with tables.open_file(str(h5file), 'r') as h5f:
            assert model.metadata['title'] == h5f.title
            # Check metadata on root node
            assert h5f.root._v_attrs.author == 'pytest'
            assert h5f.root._v_attrs.run_number == 0

            rec_demand = h5f.get_node('/outputs/demand').read()
            rec_storage = h5f.get_node('/storage/reservoir').read()

            # model starts with no demand saving
            demand_baseline = 50.0
            demand_factor = 0.9  # jan-apr
            demand_saving = 1.0
            assert_allclose(rec_demand[0, 0], demand_baseline * demand_factor * demand_saving)

            # first control curve breached
            demand_saving = 0.95
            assert (rec_storage[4, 0] < (0.8 * max_volume))
            assert_allclose(rec_demand[5, 0], demand_baseline * demand_factor * demand_saving)

            # second control curve breached
            demand_saving = 0.5
            assert (rec_storage[11, 0] < (0.5 * max_volume))
            assert_allclose(rec_demand[12, 0], demand_baseline * demand_factor * demand_saving)

    def test_routes(self, simple_linear_model, tmpdir):
        """
        Test the TablesRecorder

        """
        model = simple_linear_model
        otpt = model.nodes['Output']
        inpt = model.nodes['Input']
        agg_node = AggregatedNode(model, 'Sum', [otpt, inpt])

        inpt.max_flow = 10.0
        otpt.cost = -2.0

        h5file = tmpdir.join('output.h5')
        import tables
        with tables.open_file(str(h5file), 'w') as h5f:
            rec = TablesRecorder(model, h5f, routes_flows='flows')

            model.run()

            flows = h5f.get_node('/flows')
            assert flows.shape == (365, 1, 1)
            np.testing.assert_allclose(flows.read(), np.ones((365, 1, 1))*10)

            routes = h5f.get_node('/routes')
            assert routes.shape[0] == 1
            row = routes[0]
            row['start'] = "Input"
            row['end'] = "Output"

            from datetime import date, timedelta
            d = date(2015, 1, 1)
            time = h5f.get_node('/time')
            for i in range(len(model.timestepper)):
                row = time[i]
                assert row['year'] == d.year
                assert row['month'] == d.month
                assert row['day'] == d.day

                d += timedelta(1)

            scenarios = h5f.get_node('/scenarios')
            for s in model.scenarios.scenarios:
                row = scenarios[i]
                assert row['name'] == s.name
                assert row['size'] == s.size

            model.reset()
            model.run()

            time = h5f.get_node('/time')
            assert len(time) == len(model.timestepper)

    def test_routes_multiple_scenarios(self, simple_linear_model, tmpdir):
        """
        Test the TablesRecorder

        """
        from pywr.parameters import ConstantScenarioParameter
        model = simple_linear_model
        scA = Scenario(model, name='A', size=4)
        scB = Scenario(model, name='B', size=2)

        otpt = model.nodes['Output']
        inpt = model.nodes['Input']

        inpt.max_flow = ConstantScenarioParameter(model, scA, [10, 20, 30, 40])
        otpt.max_flow = ConstantScenarioParameter(model, scB, [20, 40])
        otpt.cost = -2.0

        h5file = tmpdir.join('output.h5')
        import tables
        with tables.open_file(str(h5file), 'w') as h5f:
            rec = TablesRecorder(model, h5f, routes_flows='flows')

            model.run()

            flows = h5f.get_node('/flows')
            assert flows.shape == (365, 1, 4, 2)
            np.testing.assert_allclose(flows[0, 0], [[10, 10], [20, 20], [20, 30], [20, 40]])

    def test_routes_user_scenarios(self, simple_linear_model, tmpdir):
        """
        Test the TablesRecorder with user defined scenario subset

        """
        from pywr.parameters import ConstantScenarioParameter
        model = simple_linear_model
        scA = Scenario(model, name='A', size=4)
        scB = Scenario(model, name='B', size=2)

        # Use first and last combinations
        model.scenarios.user_combinations = [[0, 0], [3, 1]]

        otpt = model.nodes['Output']
        inpt = model.nodes['Input']

        inpt.max_flow = ConstantScenarioParameter(model, scA, [10, 20, 30, 40])
        otpt.max_flow = ConstantScenarioParameter(model, scB, [20, 40])
        otpt.cost = -2.0

        h5file = tmpdir.join('output.h5')
        import tables
        with tables.open_file(str(h5file), 'w') as h5f:
            rec = TablesRecorder(model, h5f, routes_flows='flows')

            model.run()

            flows = h5f.get_node('/flows')
            assert flows.shape == (365, 1, 2)
            np.testing.assert_allclose(flows[0, 0], [10, 40])

            # check combinations table exists
            combinations = h5f.get_node('/scenario_combinations')
            for i, comb in enumerate(model.scenarios.user_combinations):
                row = combinations[i]
                assert row['A'] == comb[0]
                assert row['B'] == comb[1]

        # This part of the test requires IPython (see `pywr.notebook`)
        pytest.importorskip("IPython")  # triggers a skip of the test if IPython not found.
        from pywr.notebook.sankey import routes_to_sankey_links

        links = routes_to_sankey_links(str(h5file), 'flows')
        # Value is mean of 10 and 40

        link = links[0]
        assert link['source'] == 'Input'
        assert link['target'] == 'Output'
        np.testing.assert_allclose(link['value'], 25.0)

        links = routes_to_sankey_links(str(h5file), 'flows', scenario_slice=0)
        link = links[0]
        assert link['source'] == 'Input'
        assert link['target'] == 'Output'
        np.testing.assert_allclose(link['value'], 10.0)

        links = routes_to_sankey_links(str(h5file), 'flows', scenario_slice=1, time_slice=0)
        link = links[0]
        assert link['source'] == 'Input'
        assert link['target'] == 'Output'
        np.testing.assert_allclose(link['value'], 40.0)


def test_total_deficit_node_recorder(simple_linear_model):
    """
    Test TotalDeficitNodeRecorder
    """
    model = simple_linear_model
    model.timestepper.delta = 5
    otpt = model.nodes['Output']
    otpt.max_flow = 30.0
    model.nodes['Input'].max_flow = 10.0
    otpt.cost = -2.0
    rec = TotalDeficitNodeRecorder(model, otpt)

    model.step()
    assert_allclose(20.0*5, rec.aggregated_value(), atol=1e-7)

    model.step()
    assert_allclose(40.0*5, rec.aggregated_value(), atol=1e-7)


def test_total_flow_node_recorder(simple_linear_model):
    """
    Test TotalDeficitNodeRecorder
    """
    model = simple_linear_model
    otpt = model.nodes['Output']
    otpt.max_flow = 30.0
    model.nodes['Input'].max_flow = 10.0
    otpt.cost = -2.0
    rec = TotalFlowNodeRecorder(model, otpt)

    model.step()
    assert_allclose(10.0, rec.aggregated_value(), atol=1e-7)

    model.step()
    assert_allclose(20.0, rec.aggregated_value(), atol=1e-7)


def test_mean_flow_node_recorder(simple_linear_model):
    """
    Test MeanFlowNodeRecorder
    """
    model = simple_linear_model
    nt = len(model.timestepper)

    otpt = model.nodes['Output']
    otpt.max_flow = 30.0
    model.nodes['Input'].max_flow = 10.0
    otpt.cost = -2.0
    rec = MeanFlowNodeRecorder(model, otpt)

    model.run()
    assert_allclose(10.0, rec.aggregated_value(), atol=1e-7)


class TestAggregatedRecorder:
    """Tests for AggregatedRecorder"""
    funcs = {"min": np.min, "max": np.max, "mean": np.mean, "sum": np.sum}

    @pytest.mark.parametrize("agg_func", ["min", "max", "mean", "sum"])
    def test_aggregated_recorder(self, simple_linear_model, agg_func):
        model = simple_linear_model
        otpt = model.nodes['Output']
        otpt.max_flow = 30.0
        model.nodes['Input'].max_flow = 10.0
        otpt.cost = -2.0
        rec1 = TotalFlowNodeRecorder(model, otpt)
        rec2 = TotalDeficitNodeRecorder(model, otpt)

        func = TestAggregatedRecorder.funcs[agg_func]

        rec = AggregatedRecorder(model, [rec1, rec2], agg_func=agg_func)

        assert(rec in rec1.parents)
        assert(rec in rec2.parents)

        model.step()
        assert_allclose(func([10.0, 20.0]), rec.aggregated_value(), atol=1e-7)

        model.step()
        assert_allclose(func([20.0, 40.0]), rec.aggregated_value(), atol=1e-7)


def test_reset_timestepper_recorder(solver):
    model = Model(
        solver=solver,
        start=pandas.to_datetime('2016-01-01'),
        end=pandas.to_datetime('2016-01-01')
    )

    inpt = Input(model, "input", max_flow=10)
    otpt = Output(model, "output", max_flow=50, cost=-10)
    inpt.connect(otpt)

    rec = NumpyArrayNodeRecorder(model, otpt)

    model.run()

    model.timestepper.end = pandas.to_datetime("2016-01-02")

    model.run()

def test_mean_flow_recorder(solver):
    model = Model(solver=solver)
    model.timestepper.start = pandas.to_datetime("2016-01-01")
    model.timestepper.end = pandas.to_datetime("2016-01-04")

    inpt = Input(model, "input")
    otpt = Output(model, "output")
    inpt.connect(otpt)

    rec_flow = NumpyArrayNodeRecorder(model, inpt)
    rec_mean = RollingMeanFlowNodeRecorder(model, node=inpt, timesteps=3)

    scenario = Scenario(model, "dummy", size=2)

    inpt.max_flow = inpt.min_flow = FunctionParameter(model, inpt, lambda model, t, si: 2 + t.index)
    model.run()

    expected = [
        2.0,
        (2.0 + 3.0) / 2,
        (2.0 + 3.0 + 4.0) / 3,
        (3.0 + 4.0 + 5.0) / 3,  # zeroth day forgotten
    ]

    for value, expected_value in zip(rec_mean.data[:, 0], expected):
        assert_allclose(value, expected_value)

def test_mean_flow_recorder_days(solver):
    model = Model(solver=solver)
    model.timestepper.delta = 7

    inpt = Input(model, "input")
    otpt = Output(model, "output")
    inpt.connect(otpt)

    rec_mean = RollingMeanFlowNodeRecorder(model, node=inpt, days=31)

    model.run()
    assert(rec_mean.timesteps == 4)

def test_mean_flow_recorder_json(solver):
    model = load_model("mean_flow_recorder.json", solver=solver)

    # TODO: it's not possible to define a FunctionParameter in JSON yet
    supply1 = model.nodes["supply1"]
    supply1.max_flow = supply1.min_flow = FunctionParameter(model, supply1, lambda model, t, si: 2 + t.index)

    assert(len(model.recorders) == 3)

    rec_flow = model.recorders["Supply"]
    rec_mean = model.recorders["Mean Flow"]
    rec_check = model.recorders["Supply 2"]

    model.run()

    assert_allclose(rec_flow.data[:,0], [2.0, 3.0, 4.0, 5.0])
    assert_allclose(rec_mean.data[:,0], [2.0, 2.5, 3.0, 4.0])
    assert_allclose(rec_check.data[:,0], [50.0, 50.0, 60.0, 60.0])

def test_annual_count_index_parameter_recorder(simple_storage_model):
    """ Test AnnualCountIndexParameterRecord

    The test sets uses a simple reservoir model with different inputs that
    trigger a control curve failure after different numbers of years.
    """
    from pywr.parameters import ConstantScenarioParameter, ConstantParameter
    from pywr.parameters.control_curves import ControlCurveIndexParameter
    model = simple_storage_model
    scenario = Scenario(model, 'A', size=2)
    # Simulate 5 years
    model.timestepper.start = '2015-01-01'
    model.timestepper.end = '2019-12-31'
    # Control curve parameter
    param = ControlCurveIndexParameter(model, model.nodes['Storage'], ConstantParameter(model, 0.25))

    # Storage model has a capacity of 20, but starts at 10 Ml
    # Demand is roughly 2 Ml/d per year
    #  First ensemble balances the demand
    #  Second ensemble should fail during 3rd year
    demand = 2.0 / 365
    model.nodes['Input'].max_flow = ConstantScenarioParameter(model, scenario, [demand, 0])
    model.nodes['Output'].max_flow = demand

    # Create the recorder with a threshold of 1
    rec = AnnualCountIndexParameterRecorder(model, param, 1)

    model.run()
    # We expect no failures in the first ensemble, but 3 out of 5 in the second
    assert_allclose(rec.values(), [0, 3])


# The following fixtures are used for testing the recorders in
#  pywr.recorders.calibration which require an observed data set
#  to compare with the model prediction.

@pytest.fixture
def timeseries2_model(solver):
    return load_model('timeseries2.json', solver=solver)


@pytest.fixture
def timeseries2_observed():
    path = os.path.join(os.path.dirname(__file__), 'models')
    df = pandas.read_csv(os.path.join(path, 'timeseries2.csv'),
                         parse_dates=True, dayfirst=True, index_col=0)
    df = df.asfreq(pandas.infer_freq(df.index))
    # perturb a bit
    df += np.random.normal(size=df.shape)
    return df

class TestCalibrationRecorders:
    data = [
        (RootMeanSquaredErrorNodeRecorder, lambda sim, obs: np.sqrt(np.mean((sim-obs)**2, axis=0))),
        (MeanAbsoluteErrorNodeRecorder, lambda sim, obs: np.mean(np.abs(sim-obs), axis=0)),
        (MeanSquareErrorNodeRecorder, lambda sim, obs: np.mean((sim-obs)**2, axis=0)),
        (PercentBiasNodeRecorder, lambda sim, obs: np.sum(obs-sim, axis=0)*100/np.sum(obs, axis=0)),
        (RMSEStandardDeviationRatioNodeRecorder, lambda sim, obs: np.sqrt(np.mean((obs-sim)**2, axis=0))/np.std(obs, axis=0)),
        (NashSutcliffeEfficiencyNodeRecorder, lambda sim, obs: 1.0 - np.sum((obs-sim)**2, axis=0)/np.sum((obs-obs.mean())**2, axis=0)),
    ]
    ids = ["rmse", "mae", "mse", "pbias", "rmse", "ns"]

    @pytest.mark.parametrize("cls,func", data, ids=ids)
    def test_calibration_recorder(self, timeseries2_model, timeseries2_observed, cls, func):
        model = timeseries2_model
        observed = timeseries2_observed
        node = model.nodes["river1"]
        recorder = cls(model, node, observed)

        model.run()

        simulated = model.nodes["catchment1"].max_flow.dataframe
        metric = func(simulated, observed)
        values = recorder.values()
        assert(values.shape[0] == len(model.scenarios.combinations))
        assert(values.ndim == 1)
        assert_allclose(metric, values)


@pytest.fixture
def cyclical_storage_model(simple_storage_model):
    """ Extends simple_storage_model to have a cyclical boundary condition """
    from pywr.parameters import AnnualHarmonicSeriesParameter, ConstantScenarioParameter
    m = simple_storage_model
    s = Scenario(m, name='Scenario A', size=3)

    m.timestepper.end = '2017-12-31'
    m.timestepper.delta = 5

    inpt = m.nodes['Input']
    inpt.max_flow = AnnualHarmonicSeriesParameter(m, 5, [0.1, 0.0, 0.25], [0.0, 0.0, 0.0])

    otpt = m.nodes['Output']
    otpt.max_flow = ConstantScenarioParameter(m, s, [5, 6, 2])

    return m


@pytest.fixture
def cyclical_linear_model(simple_linear_model):
    """ Extends simple_storage_model to have a cyclical boundary condition """
    from pywr.parameters import AnnualHarmonicSeriesParameter, ConstantScenarioParameter
    m = simple_linear_model
    s = Scenario(m, name='Scenario A', size=3)

    m.timestepper.end = '2017-12-31'
    m.timestepper.delta = 5

    inpt = m.nodes['Input']
    inpt.max_flow = AnnualHarmonicSeriesParameter(m, 5, [1.0, 0.0, 0.5], [0.0, 0.0, 0.0])

    otpt = m.nodes['Output']
    otpt.max_flow = ConstantScenarioParameter(m, s, [5, 6, 2])
    otpt.cost = -10.0

    return m


class TestEventRecorder:
    """ Tests for EventRecorder """
    funcs = {"min": np.min, "max": np.max, "mean": np.mean, "median": np.median, "sum": np.sum}

    @pytest.mark.parametrize("recorder_agg_func", ["min", "max", "mean", "median", "sum"])
    def test_event_capture_with_storage(self, cyclical_storage_model, recorder_agg_func):
        """ Test Storage events using a StorageThresholdRecorder """
        m = cyclical_storage_model

        strg = m.nodes['Storage']
        arry = NumpyArrayStorageRecorder(m, strg)

        # Create the trigger using a threhsold parameter
        trigger = StorageThresholdRecorder(m, strg, 4.0, predicate='<=')
        evt_rec = EventRecorder(m, trigger)
        evt_dur = EventDurationRecorder(m, evt_rec, recorder_agg_func=recorder_agg_func, agg_func='max')

        m.run()

        # Ensure there is at least one event
        assert evt_rec.events

        # Build a timeseries of when the events say an event is active
        triggered = np.zeros_like(arry.data, dtype=np.int)
        for evt in evt_rec.events:
            triggered[evt.start.index:evt.end.index, evt.scenario_index.global_id] = 1

            # Check the duration
            td = evt.end.datetime - evt.start.datetime
            assert evt.duration == td.days

        # Test that the volumes in the Storage node during the event periods match
        assert_equal(triggered, arry.data <= 4)

        df = evt_rec.to_dataframe()

        assert len(df) == len(evt_rec.events)

        func = TestEventRecorder.funcs[recorder_agg_func]

        # Now check the EventDurationRecorder does the aggregation correctly
        expected_durations = []
        for si in m.scenarios.combinations:
            event_durations = []
            for evt in evt_rec.events:
                if evt.scenario_index.global_id == si.global_id:
                    event_durations.append(evt.duration)

            # If there are no events then the metric is zero
            if len(event_durations) > 0:
                expected_durations.append(func(event_durations))
            else:
                expected_durations.append(0.0)

        assert_allclose(evt_dur.values(), expected_durations)
        assert_allclose(evt_dur.aggregated_value(), np.max(expected_durations))

    def test_event_capture_with_node(self, cyclical_linear_model):
        """ Test Node flow events using a NodeThresholdRecorder """
        m = cyclical_linear_model

        otpt = m.nodes['Output']
        arry = NumpyArrayNodeRecorder(m, otpt)

        # Create the trigger using a threhsold parameter
        trigger = NodeThresholdRecorder(m, otpt, 4.0, predicate='>')
        evt_rec = EventRecorder(m, trigger)

        m.run()

        # Ensure there is at least one event
        assert evt_rec.events

        # Build a timeseries of when the events say an event is active
        triggered = np.zeros_like(arry.data, dtype=np.int)
        for evt in evt_rec.events:
            triggered[evt.start.index:evt.end.index, evt.scenario_index.global_id] = 1

            # Check the duration
            td = evt.end.datetime - evt.start.datetime
            assert evt.duration == td.days

        # Test that the volumes in the Storage node during the event periods match
        assert_equal(triggered, arry.data > 4)

    @pytest.mark.parametrize("recorder_agg_func", ["min", "max", "mean", "median", "sum"])
    def test_no_event_capture_with_storage(self, cyclical_storage_model, recorder_agg_func):
        """ Test Storage events using a StorageThresholdRecorder """
        m = cyclical_storage_model

        strg = m.nodes['Storage']
        arry = NumpyArrayStorageRecorder(m, strg)

        # Create the trigger using a threhsold parameter
        trigger = StorageThresholdRecorder(m, strg, -1.0, predicate='<')
        evt_rec = EventRecorder(m, trigger)
        evt_dur = EventDurationRecorder(m, evt_rec, recorder_agg_func=recorder_agg_func, agg_func='max')

        m.run()

        # Ensure there are no events in this test
        assert len(evt_rec.events) == 0
        df = evt_rec.to_dataframe()
        assert len(df) == 0

        assert_allclose(evt_dur.values(), np.zeros(len(m.scenarios.combinations)))
        assert_allclose(evt_dur.aggregated_value(), 0)

    @pytest.mark.parametrize("minimum_length", [1, 2, 3, 4])
    def test_hysteresis(self, simple_linear_model, minimum_length):
        """ Test the minimum_event_length keyword of EventRecorder """
        m = simple_linear_model

        flow = np.zeros(len(m.timestepper))

        flow[:10] = [0, 0, 10, 0, 10, 10, 10, 0, 0, 0]
        # With min event length of 1. There are two events with lengths (1, 3)
        #                 |---|   |---------|
        # With min event length up to 4. There is one event with length 3
        #                         |---------|
        # Min event length >= 4 gives no events

        inpt = m.nodes['Input']
        inpt.max_flow = ArrayIndexedParameter(m, flow)

        # Force through whatever flow Input can provide
        otpt = m.nodes['Output']
        otpt.max_flow = 100
        otpt.cost = -100

        # Create the trigger using a threhsold parameter
        trigger = NodeThresholdRecorder(m, otpt, 4.0, predicate='>')
        evt_rec = EventRecorder(m, trigger, minimum_event_length=minimum_length)

        m.run()

        if minimum_length == 1:
            assert len(evt_rec.events) == 2
            assert_equal([1, 3], [e.duration for e in evt_rec.events])
        elif minimum_length < 4:
            assert len(evt_rec.events) == 1
            assert_equal([3, ], [e.duration for e in evt_rec.events])
        else:
            assert len(evt_rec.events) == 0

    @pytest.mark.parametrize("recorder_agg_func", ["min", "max", "mean", "median", "sum"])
    def test_statistic_recorder(self, cyclical_storage_model, recorder_agg_func):
        """ Test EventStatisticRecorder """
        m = cyclical_storage_model

        strg = m.nodes['Storage']
        inpt = m.nodes['Input']
        arry = NumpyArrayNodeRecorder(m, inpt)

        # Create the trigger using a threhsold parameter
        trigger = StorageThresholdRecorder(m, strg, 4.0, predicate='<=')
        evt_rec = EventRecorder(m, trigger, tracked_parameter=inpt.max_flow)
        evt_stat = EventStatisticRecorder(m, evt_rec, agg_func='max', event_agg_func='min', recorder_agg_func=recorder_agg_func)

        m.run()

        # Ensure there is at least one event
        assert evt_rec.events

        evt_values = {si.global_id:[] for si in m.scenarios.combinations}
        for evt in evt_rec.events:
            evt_values[evt.scenario_index.global_id].append(np.min(arry.data[evt.start.index:evt.end.index, evt.scenario_index.global_id]))

        func = TestEventRecorder.funcs[recorder_agg_func]

        agg_evt_values = []
        for k, v in sorted(evt_values.items()):
            if len(v) > 0:
                agg_evt_values.append(func(v))
            else:
                agg_evt_values.append(np.nan)

        # Test that the
        assert_allclose(evt_stat.values(), agg_evt_values)
        assert_allclose(evt_stat.aggregated_value(), np.max(agg_evt_values))


def test_progress_recorder(simple_linear_model):
    model = simple_linear_model
    rec = ProgressRecorder(model)
    model.run()


class TestHydroPowerRecorder:

    def test_constant_level(self, simple_storage_model):
        """ Test HydroPowerRecorder """
        m = simple_storage_model

        strg = m.nodes['Storage']
        otpt = m.nodes['Output']

        elevation = ConstantParameter(m, 100)
        rec = HydroPowerRecorder(m, otpt, elevation)
        rec_total = TotalHydroEnergyRecorder(m, otpt, elevation)

        m.setup()
        m.step()

        # First step
        # Head: 100m
        # Flow: 8 m3/day
        # Power: 1000 * 9.81 * 8 * 100
        # Energy: power * 1 day = power
        np.testing.assert_allclose(rec.data[0, 0], 1000 * 9.81 * 8 * 100 * 1e-6)
        # Second step has the same answer in this model
        m.step()
        np.testing.assert_allclose(rec.data[1, 0], 1000 * 9.81 * 8 * 100 * 1e-6)
        np.testing.assert_allclose(rec_total.values()[0], 2* 1000 * 9.81 * 8 * 100 * 1e-6)

    def test_varying_level(self, simple_storage_model):
        """ Test HydroPowerRecorder with varying level on Storage node """
        from pywr.parameters import InterpolatedVolumeParameter
        m = simple_storage_model

        strg = m.nodes['Storage']
        otpt = m.nodes['Output']

        elevation = InterpolatedVolumeParameter(m, strg, [0, 10, 20], [0, 100, 200])
        rec = HydroPowerRecorder(m, otpt, elevation)
        rec_total = TotalHydroEnergyRecorder(m, otpt, elevation)

        m.setup()
        m.step()

        # First step
        # Head: 100m
        # Flow: 8 m3/day
        # Power: 1000 * 9.81 * 8 * 100
        # Energy: power * 1 day = power
        np.testing.assert_allclose(rec.data[0, 0], 1000 * 9.81 * 8 * 100 * 1e-6)
        # Second step is at a lower head
        # Head: 70m
        m.step()
        np.testing.assert_allclose(rec.data[1, 0], 1000 * 9.81 * 8 * 70 * 1e-6)
        np.testing.assert_allclose(rec_total.values()[0], 1000 * 9.81 * 8 * 170 * 1e-6)

    def test_varying_level_with_turbine_level(self, simple_storage_model):
        """ Test HydroPowerRecorder with varying level on Storage and defined level on the recorder """
        from pywr.parameters import InterpolatedVolumeParameter
        m = simple_storage_model

        strg = m.nodes['Storage']
        otpt = m.nodes['Output']

        elevation = InterpolatedVolumeParameter(m, strg, [0, 10, 20], [0, 100, 200])
        rec = HydroPowerRecorder(m, otpt, elevation, turbine_elevation=80)
        rec_total = TotalHydroEnergyRecorder(m, otpt, elevation, turbine_elevation=80)

        m.setup()
        m.step()

        # First step
        # Head: 100 - 80 = 20m
        # Flow: 8 m3/day
        # Power: 1000 * 9.81 * 8 * 100
        # Energy: power * 1 day = power
        np.testing.assert_allclose(rec.data[0, 0], 1000 * 9.81 * 8 * 20 * 1e-6)
        # Second step is at a lower head
        # Head: 70 - 80: -10m (i.e. not sufficient)
        m.step()
        np.testing.assert_allclose(rec.data[1, 0], 1000 * 9.81 * 8 * 0 * 1e-6)
        np.testing.assert_allclose(rec_total.values()[0], 1000 * 9.81 * 8 * 20 * 1e-6)

    def test_load_from_json(self, ):
        """ Test example hydropower model loads and runs. """
        model = load_model("hydropower_example.json")
        model.run()
<|MERGE_RESOLUTION|>--- conflicted
+++ resolved
@@ -14,17 +14,6 @@
 from numpy.testing import assert_allclose, assert_equal
 from fixtures import simple_linear_model, simple_storage_model
 from pywr.recorders import (NumpyArrayNodeRecorder, NumpyArrayStorageRecorder,
-<<<<<<< HEAD
-    AggregatedRecorder, CSVRecorder, TablesRecorder, TotalDeficitNodeRecorder,
-    TotalFlowNodeRecorder, MeanFlowRecorder, NumpyArrayParameterRecorder,
-    NumpyArrayIndexParameterRecorder, RollingWindowParameterRecorder, AnnualCountIndexParameterRecorder,
-    RootMeanSquaredErrorNodeRecorder, MeanAbsoluteErrorNodeRecorder, MeanSquareErrorNodeRecorder,
-    PercentBiasNodeRecorder, RMSEStandardDeviationRatioNodeRecorder, NashSutcliffeEfficiencyNodeRecorder,
-    EventRecorder, Event, StorageThresholdRecorder, NodeThresholdRecorder, EventDurationRecorder, EventStatisticRecorder,
-    FlowDurationCurveRecorder, FlowDurationCurveDeviationRecorder, StorageDurationCurveRecorder,
-    HydroPowerRecorder, TotalHydroEnergyRecorder, SeasonalFlowDurationCurveRecorder,
-    load_recorder, ParameterNameWarning)
-=======
                             AggregatedRecorder, CSVRecorder, TablesRecorder, TotalDeficitNodeRecorder,
                             TotalFlowNodeRecorder, RollingMeanFlowNodeRecorder, MeanFlowNodeRecorder, NumpyArrayParameterRecorder,
                             NumpyArrayIndexParameterRecorder, RollingWindowParameterRecorder, AnnualCountIndexParameterRecorder,
@@ -32,8 +21,9 @@
                             PercentBiasNodeRecorder, RMSEStandardDeviationRatioNodeRecorder, NashSutcliffeEfficiencyNodeRecorder,
                             EventRecorder, Event, StorageThresholdRecorder, NodeThresholdRecorder, EventDurationRecorder, EventStatisticRecorder,
                             FlowDurationCurveRecorder, FlowDurationCurveDeviationRecorder, StorageDurationCurveRecorder,
+                            HydroPowerRecorder, TotalHydroEnergyRecorder,
                             SeasonalFlowDurationCurveRecorder, load_recorder, ParameterNameWarning)
->>>>>>> 5690e411
+
 from pywr.recorders.progress import ProgressRecorder
 
 from pywr.parameters import DailyProfileParameter, FunctionParameter, ArrayIndexedParameter, ConstantParameter
